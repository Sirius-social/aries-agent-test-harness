#!/bin/bash
# set -x

# Set of valid agents - add new agents here
export VALID_AGENTS=$(ls aries-backchannels/*/Dockerfile.* | sed "s/^.*file.//" |  tr "\n" " " | sort -u)

export MSYS_NO_PATHCONV=1
export DOCKERHOST=${APPLICATION_URL-$(docker run --rm --net=host eclipse/che-ip)}

SCRIPT_HOME="$( cd "$( dirname "$0" )" && pwd )"
export COMPOSE_PROJECT_NAME="${COMPOSE_PROJECT_NAME:-aath}"
export AGENT_TIMEOUT=30
export LEDGER_TIMEOUT=60
# these two can be overrode via env vars
export LEDGER_URL_CONFIG="${LEDGER_URL_CONFIG}"
export TAILS_SERVER_URL_CONFIG="${TAILS_SERVER_URL_CONFIG}"
# Running on Windows?
if [[ "$OSTYPE" == "msys" ]]; then
  # Prefix interactive terminal commands ...
  terminalEmu="winpty"
fi

export INTERACTIVE="-it"
if [[ "$NO_TTY" == "1" ]]; then
  unset INTERACTIVE
fi

#Running on Play with Docker?
if [ "${PWD_HOST_FQDN}" != "" ]; then
  if [ "${PWD_HOST_FQDN}" == "labs.play-with-docker.com" ]; then
    export ETH_CONFIG="eth1"
  elif [ "${PWD_HOST_FQDN}" == "play-with-docker.vonx.io" ]; then
    export ETH_CONFIG="eth0"
  else
    export ETH_CONFIG="eth0"
  fi
  myhost=`ifconfig ${ETH_CONFIG} | grep inet | cut -d':' -f2 | cut -d' ' -f1 | sed 's/\./\-/g'`
  if [ "${GENESIS_URL}" == "" ]; then
    export GENESIS_URL="http://ip${myhost}-${SESSION_ID}-9000.direct.${PWD_HOST_FQDN}/genesis"
  fi
  # Check if von-network is running
  # Should this be moved out of the Play with Docker section?
  if [ "${1}" == "run" ]; then
    curl -s ${GENESIS_URL} >/dev/nul
    res=$?
    if test "$res" != "0"; then
      echo "Error: Unable to find the genesis file for the Indy Network"
      echo "Is von-network running?"
      echo GENESIS_URL: ${GENESIS_URL}
      exit 1
    fi
  fi
fi

# =================================================================================================================
# Usage:
# -----------------------------------------------------------------------------------------------------------------
usage () {
  cat <<-EOF

  Usage: $0 [command] [options]

  Commands:

  build [ -a agent ]* args
    Build the docker images for the agents and the test harness.
      You need to do this first.
      - "agent" must be one from the supported list: ${VALID_AGENTS}
      - multiple agents may be built by specifying multiple -a options
      - By default, all agents and the harness will be built
  
  rebuild [ -a agent ]* args
    Same as build, but adds the --no-cache option to force building from scratch

  run [ -a/b/f/m/d agent ] [-r allure [-e comparison]] [ -i <ini file> ] [ -o <output file> ] [ -n ] [ -v <AIP level> ] [ -t tags ]*
    Run the tagged tests using the specified agents for Acme, Bob, Faber and Mallory.
      Select the agents for the roles of Acme (-a), Bob (-b), Faber (-f) and Mallory (-m).
      - For all to be set to the same, use "-d" for default.
      - The value for agent must be one of: ${VALID_AGENTS}
      Use -t option(s) to indicate tests with the gives tag(s) are to be executed.
        -t options can NOT have spaces, even if the option is quoted; use a behave INI file instead (-i option)
        For not running tagged tests, specify a ~ before the tag, e.g. "-t ~@wip" runs tests that don't have the "@wip" tag
      Use -v to specify the AIP level, in case the agent needs to customize its startup configuration
        "-v 10" or "-v 20"
      Use the -i option to use the specified file as the behave.ini file for the run
      - Default is the behave.ini file in the "aries-test-harness" folder
      Use the -r option to output to allure
        (allure is the only supported option)
      Use the -e option to compare current results to Known Good Results (KGR)
        (comparison is the only supported option)
      Use the -n option to start ngrok endpoints for each agent
        (this is *required* when testing with a Mobile agent)

    Examples:
    $0 run -a acapy -b vcx -f vcx -m acapy  - Run all the tests using the specified agents per role
    $0 run -d vcx                           - Run all tests for all features using the vcx agent in all roles
    $0 run -d acapy -t @SmokeTest -t @P1    - Run the tests tagged @SmokeTest and/or @P1 (priority 1) using all ACA-Py agents
    $0 run -d acapy -b mobile -n -t @MobileTest  - Run the mobile tests using ngrok endpoints
  
  tags - Get a list of the tags on the features tests

  tests - Get a list of the test scenarios in the features, including the associated tags
  scenarios - synonym for tests, but longer and harder to spell

  rebuild - Rebuild the docker images.

  dockerhost - Print the ip address of the Docker Host Adapter as it is seen by containers running in docker.
EOF
exit 1
}

# -----------------------------------------------------------------------------------------------------------------
# Functions:
# -----------------------------------------------------------------------------------------------------------------

toLower() {
  echo $(echo ${@} | tr '[:upper:]' '[:lower:]')
}

function echoRed (){
  _msg="${@}"
  _red='\e[31m'
  _nc='\e[0m' # No Color
  echo -e "${_red}${_msg}${_nc}"
}

function initDockerBuildArgs() {
  dockerBuildArgs=""

  # HTTP proxy, prefer lower case
  if [[ "${http_proxy}" ]]; then
    dockerBuildArgs=" ${dockerBuildArgs} --build-arg http_proxy=${http_proxy}"
  else
    if [[ "${HTTP_PROXY}" ]]; then
      dockerBuildArgs=" ${dockerBuildArgs} --build-arg http_proxy=${HTTP_PROXY}"
    fi
  fi

  # HTTPS proxy, prefer lower case
  if [[ "${https_proxy}" ]]; then
    dockerBuildArgs=" ${dockerBuildArgs} --build-arg https_proxy=${https_proxy}"
  else
    if [[ "${HTTPS_PROXY}" ]]; then
      dockerBuildArgs=" ${dockerBuildArgs} --build-arg https_proxy=${HTTPS_PROXY}"
    fi
  fi

  echo ${dockerBuildArgs}
}

function initEnv() {

  if [ -f .env ]; then
    while read line; do
      if [[ ! "$line" =~ ^\# ]] && [[ "$line" =~ .*= ]]; then
        export ${line//[$'\r\n']}
      fi
    done <.env
  fi

  for arg in "$@"; do
    # Remove recognized arguments from the list after processing.
    shift
    case "$arg" in
      *=*)
        export "${arg}"
        ;;
      *)
        # If not recognized, save it for later procesing ...
        set -- "$@" "$arg"
        ;;
    esac
  done

  export LOG_LEVEL=${LOG_LEVEL:-info}
  export RUST_LOG=${RUST_LOG:-warning}
}

# Build images -- add more backchannels here...
# TODO: Define args to build only what's needed
buildImages() {
  args=${@}

  echo Agents to build: ${BUILD_AGENTS}

  for agent in ${BUILD_AGENTS}; do
    export BACKCHANNEL_FOLDER=$(dirname "$(find aries-backchannels -name *.${agent})" )
    echo Backchannel Folder: ${BACKCHANNEL_FOLDER}
    if [ -e "${BACKCHANNEL_FOLDER}/Dockerfile.${agent}" ]; then
      echo "Building ${agent}-agent-backchannel ..."
      docker build \
        ${args} \
        $(initDockerBuildArgs) \
        -t "${agent}-agent-backchannel" \
        -f "${BACKCHANNEL_FOLDER}/Dockerfile.${agent}" "aries-backchannels/"
    else
      echo "Unable to find Dockerfile to build agent: ${agent}"
      echo "Must be one one of: ${VALID_AGENTS}"
    fi
  done

  echo "Building aries-test-harness ..."
  docker build \
    ${args} \
    $(initDockerBuildArgs) \
    -t 'aries-test-harness' \
    -f 'aries-test-harness/Dockerfile.harness' 'aries-test-harness/'
}

pingLedger(){
  ledger_url=${1}

  # ping ledger web browser for genesis txns
  local rtnCd=$(curl -s --write-out '%{http_code}' --output /dev/null ${ledger_url}/genesis)
  if (( ${rtnCd} == 200 )); then
    return 0
  else
    return 1
  fi
}

waitForLedger(){
  (
    # Wait for ledger server to start ...
    local startTime=${SECONDS}
    # use global LEDGER_URL
    local LEDGER_URL="${LEDGER_URL_CONFIG:-http://localhost:9000}"
    local rtnCd=0
    printf "waiting for ledger to start"
    while ! pingLedger "$LEDGER_URL"; do
      printf "."
      local duration=$(($SECONDS - $startTime))
      if (( ${duration} >= ${LEDGER_TIMEOUT} )); then
        echoRed "\nThe Indy Ledger failed to start within ${duration} seconds.\n"
        rtnCd=1
        break
      fi
      sleep 1
    done
    echo
    return ${rtnCd}
  )
}

pingTailsServer(){
  tails_server_url=${1}

  # ping tails server (ask for a non-existant registry and should return 404)
  local rtnCd=$(curl -s --write-out '%{http_code}' --output /dev/null ${tails_server_url}/404notfound)
  if (( ${rtnCd} == 404 )); then
    return 0
  else
    return 1
  fi
}

waitForTailsServer(){
  (
    # Wait for tails server to start ...
    local startTime=${SECONDS}
    local TAILS_SERVER_URL="${TAILS_SERVER_URL_CONFIG:-http://localhost:6543}"
    local rtnCd=0
    printf "waiting for tails server to start"
    while ! pingTailsServer "$TAILS_SERVER_URL"; do
      printf "."
      local duration=$(($SECONDS - $startTime))
      if (( ${duration} >= ${LEDGER_TIMEOUT} )); then
        echoRed "\nThe tails server failed to start within ${duration} seconds.\n"
        rtnCd=1
        break
      fi
      sleep 1
    done
    echo
    return ${rtnCd}
  )
}

pingAgent(){
  name=${1}
  port=${2}

  # ping agent using a backchannel-exposed api
  rtnCd=$(curl -s --write-out '%{http_code}' --output /dev/null http://localhost:${port}/agent/command/status/)
  if (( ${rtnCd} == 200 )); then
    return 0
  else
    return 1
  fi
}

waitForAgent(){
  (
    name=${1}

    # Wait for agent to start ...
    local startTime=${SECONDS}
    rtnCd=0
    printf "waiting for ${name} agent to start"
    while ! pingAgent ${@}; do
      printf "."
      local duration=$(($SECONDS - $startTime))
      if (( ${duration} >= ${AGENT_TIMEOUT} )); then
        echoRed "\nThe agent failed to start within ${duration} seconds.\n"
        rtnCd=1
        break
      fi
      sleep 1
    done
    echo
    return ${rtnCd}
  )
}

startAgent() {
  local NAME=$1
  local CONTAINER_NAME=$2
  local IMAGE_NAME=$3
  local PORT_RANGE=$4
  local BACKCHANNEL_PORT=$5
  local AGENT_ENDPOINT_PORT=$6
  local AIP_CONFIG=$7

  if [ ! "$(docker ps -q -f name=$CONTAINER_NAME)" ]; then
    if [[ "${USE_NGROK}" = "true" ]]; then
      echo "Starting ngrok for ${NAME} Agent ..."
      if [[ "${IMAGE_NAME}" = "dotnet-master-agent-backchannel" ]]; then
        docker run -d --rm --name "${CONTAINER_NAME}-ngrok" wernight/ngrok ngrok http "${CONTAINER_NAME}:${BACKCHANNEL_PORT}" --log stdout > /dev/null
      else
        docker run -d --rm --name "${CONTAINER_NAME}-ngrok" wernight/ngrok ngrok http "${CONTAINER_NAME}:${AGENT_ENDPOINT_PORT}" --log stdout > /dev/null
      fi
      sleep 1
      export NGROK_NAME="${CONTAINER_NAME}-ngrok"
      docker network connect aath_network "${CONTAINER_NAME}-ngrok"
    else
      export NGROK_NAME=
    fi
    echo "Starting ${NAME} Agent using ${IMAGE_NAME} ..."
    local LEDGER_URL="${LEDGER_URL_CONFIG:-http://${DOCKERHOST}:9000}"
    local TAILS_SERVER_URL="${TAILS_SERVER_URL_CONFIG:-http://${DOCKERHOST}:6543}"
    local container_id=$(docker run -d -it --rm --name "${CONTAINER_NAME}" --expose "${PORT_RANGE}" -p "${PORT_RANGE}:${PORT_RANGE}" -e "NGROK_NAME=${NGROK_NAME}" -e "DOCKERHOST=${DOCKERHOST}" -e "AGENT_NAME=${NAME}" -e "LEDGER_URL=${LEDGER_URL}" -e "TAILS_SERVER_URL=${TAILS_SERVER_URL}" -e "AIP_CONFIG=${AIP_CONFIG}" "${IMAGE_NAME}" -p "${BACKCHANNEL_PORT}" -i false)
    sleep 1
    if [[ "${USE_NGROK}" = "true" ]]; then
      docker network connect aath_network "${CONTAINER_NAME}"
    fi
    if [[ "${IMAGE_NAME}" = "mobile-agent-backchannel" ]]; then
      echo "Tail-ing log files for ${NAME} agent in ${container_id}"
      docker logs -f ${container_id} &
    fi
  else
    echo "${NAME} Agent already running, skipping..."
  fi
}

writeEnvProperties() {
  ACME_VERSION=$(getAgentVersion 9020) 
  BOB_VERSION=$(getAgentVersion 9030)
  FABER_VERSION=$(getAgentVersion 9040)
  MALLORY_VERSION=$(getAgentVersion 9050)

  env_file="$(pwd)/aries-test-harness/allure/allure-results/environment.properties"
  declare -a env_array
  env_array+=("role.acme=$ACME_AGENT")
  env_array+=("acme.agent.version=$ACME_VERSION")
  env_array+=("role.bob=$BOB_AGENT")
  env_array+=("bob.agent.version=$BOB_VERSION")
  env_array+=("role.faber=$FABER_AGENT")
  env_array+=("faber.agent.version=$FABER_VERSION")
  env_array+=("role.mallory=$MALLORY_AGENT")
  env_array+=("mallory.agent.version=$MALLORY_VERSION")
  printf "%s\n" "${env_array[@]}" > $env_file

}

getAgentVersion(){
  port=${1}
  # get agent version using a backchannel-exposed api
  version=$(curl -s http://localhost:${port}/agent/command/version/)
  echo "$version"
  # if (( ${rtnCd} == 200 )); then
  #   echo "$version"
  # else
  #   echo "unknown"
  # fi
}

runTests() {
  runArgs=${@}

  if ! waitForLedger; then
    echoRed "\nThe Indy Ledger is not running.\n"
    exit 1
  fi

  if ! waitForTailsServer; then
    echoRed "\nThe Indy Tails Server is not running.\n"
    exit 1
  fi

  export ACME_AGENT=${ACME_AGENT:-${ACME}-agent-backchannel}
  export BOB_AGENT=${BOB_AGENT:-${BOB}-agent-backchannel}
  export FABER_AGENT=${FABER_AGENT:-${FABER}-agent-backchannel}
  export MALLORY_AGENT=${MALLORY_AGENT:-${MALLORY}-agent-backchannel}
  export AIP_CONFIG=${AIP_CONFIG:-10}

  export PROJECT_ID=${PROJECT_ID:-general}

  docker network create aath_network

  startAgent Acme acme_agent "$ACME_AGENT" "9020-9029" 9020 9021 "$AIP_CONFIG"
  startAgent Bob bob_agent "$BOB_AGENT" "9030-9039" 9030 9031 "$AIP_CONFIG"
  startAgent Faber faber_agent "$FABER_AGENT" "9040-9049" 9040 9041 "$AIP_CONFIG"
  startAgent Mallory mallory_agent "$MALLORY_AGENT" "9050-9059" 9050 9051 "$AIP_CONFIG"

  echo
  waitForAgent Acme 9020
  waitForAgent Bob 9030
  waitForAgent Faber 9040
  waitForAgent Mallory 9050

  echo
  # Allure Reports environment.properties file handling
  writeEnvProperties

  echo
  # Behave.ini file handling
  export BEHAVE_INI_TMP="$(pwd)/behave.ini.tmp"
  cp ${BEHAVE_INI} ${BEHAVE_INI_TMP}

  if [[ "${REPORT}" = "allure" ]]; then
      echo "Executing tests with Allure Reports."
<<<<<<< HEAD
      ${terminalEmu} docker run ${INTERACTIVE} --rm --network="host" -v ${BEHAVE_INI_TMP}:/aries-test-harness/behave.ini -v $(pwd)/aries-test-harness/allure/allure-results:/aries-test-harness/allure/allure-results/ aries-test-harness -k ${runArgs} -f allure_behave.formatter:AllureFormatter -o ./allure/allure-results -f progress -D Acme=http://0.0.0.0:9020 -D Bob=http://0.0.0.0:9030 -D Faber=http://0.0.0.0:9040 -D Mallory=http://0.0.0.0:9050
=======
      ${terminalEmu} docker run ${INTERACTIVE} --rm --network="host" -v ${BEHAVE_INI_TMP}:/aries-test-harness/behave.ini -v "$(pwd)/aries-test-harness/allure/allure-results:/aries-test-harness/allure/allure-results/" aries-test-harness -k ${runArgs} -f allure_behave.formatter:AllureFormatter -o ./allure/allure-results -f progress -D Acme=http://0.0.0.0:9020 -D Bob=http://0.0.0.0:9030 -D Faber=http://0.0.0.0:9040 -D Mallory=http://0.0.0.0:9050
>>>>>>> 0374d6d2
  else
      ${terminalEmu} docker run ${INTERACTIVE} --rm --network="host" -v ${BEHAVE_INI_TMP}:/aries-test-harness/behave.ini aries-test-harness -k ${runArgs} -D Acme=http://0.0.0.0:9020 -D Bob=http://0.0.0.0:9030 -D Faber=http://0.0.0.0:9040 -D Mallory=http://0.0.0.0:9050
  fi
  local docker_result=$?
  rm ${BEHAVE_INI_TMP}

  # Export agent logs
  mkdir -p .logs
  docker logs acme_agent > .logs/acme_agent.log
  docker logs bob_agent > .logs/bob_agent.log
  docker logs faber_agent > .logs/faber_agent.log
  docker logs mallory_agent > .logs/mallory_agent.log

  echo
  echo "Cleanup:"
  echo "  - Shutting down all the agents ..."
  docker stop acme_agent bob_agent faber_agent mallory_agent >/dev/null
  if [[ "${USE_NGROK}" = "true" ]]; then
    docker stop acme_agent-ngrok bob_agent-ngrok faber_agent-ngrok mallory_agent-ngrok >/dev/null
  fi
  docker network rm aath_network
  printf "Done\n"

  if [[ "${REPORT}" = "allure" ]]; then
    if [[ "${REPORT_ERROR_TYPE}" = "comparison" ]]; then
      # TODO run the same_as_yesterday.py script and capture the result
      echo "Checking results vs KGR ..."
<<<<<<< HEAD
      ${terminalEmu} docker run ${INTERACTIVE} --rm -v $(pwd)/aries-test-harness/allure/allure-results:/aries-test-harness/allure/allure-results/ --entrypoint /aries-test-harness/allure/same_as_yesterday.sh -e PROJECT_ID=${PROJECT_ID} aries-test-harness
=======
      ${terminalEmu} docker run ${INTERACTIVE} --rm -v "$(pwd)/aries-test-harness/allure/allure-results:/aries-test-harness/allure/allure-results/" --entrypoint /aries-test-harness/allure/same_as_yesterday.sh -e PROJECT_ID=${PROJECT_ID} aries-test-harness
>>>>>>> 0374d6d2
      docker_result=$?
    fi
  fi

  if [ ! "${docker_result}" == "0" ]; then
    echo "Exit with error code ${docker_result}"
    exit ${docker_result}
  fi
}

isAgent() {
  result=false

  for agent in ${VALID_AGENTS}; do
    if [[ "${1}" == "${agent}" ]]; then
        result=true
    fi
  done

  echo $result
}

# -----------------------------------------------------------------------------------------------------------------
# Initialization:
# -----------------------------------------------------------------------------------------------------------------
# Command to run must be the first argument
COMMAND=$(toLower ${1})
shift

# Handle run args
if [[ "${COMMAND}" == "run" ]]; then
  ACME="none"
  BOB="none"
  FABER="none"
  MALLORY="none"
  TAGS=""
  BEHAVE_INI=aries-test-harness/behave.ini

  while getopts "hna:b:c:f:m:r:e:d:t:v:i:" FLAG; do
    case $FLAG in
        h ) usage ;;
        : ) usage ;;
        \? ) #unrecognized option - show help
        echo -e \\n"Invalid script option: -${OPTARG}"\\n
        usage
            ;;
        r ) export REPORT=${OPTARG}
            ;;
        e ) export REPORT_ERROR_TYPE=${OPTARG}
            ;;
        a ) export ACME=${OPTARG}
            ;;
        b ) export BOB=${OPTARG}
            ;;
        f ) export FABER=${OPTARG}
            ;;
        m ) export MALLORY=${OPTARG}
            ;;
        t ) export TAGS="${TAGS} --tags=${OPTARG}"
            ;;
        v ) export AIP_CONFIG=${OPTARG}
            ;;
        i ) export BEHAVE_INI=${OPTARG}
            ;;
        n ) export USE_NGROK="true"
            ;;
        d )
            export ACME=${OPTARG}
            export BOB=${OPTARG}
            export FABER=${OPTARG}
            export MALLORY=${OPTARG}
            ;;
    esac
  done
  shift $((OPTIND-1))

  for agent in ${ACME} ${BOB} ${FABER} ${MALLORY}; do
      if [[ $(isAgent $agent) == false ]] ; then
          echo All agents Acme, Bob, Faber and Mallory must be set to one of: ${VALID_AGENTS}.
          echo Use \"${0} help\" to get more information.
          exit 1
      fi
  done

  echo Agents to be used:
  echo "  Acme - ${ACME}"
  echo "  Bob - ${BOB}"
  echo "  Faber - ${FABER}"
  echo "  Mallory - ${MALLORY}"
  echo ""
  if [[ "${TAGS}" ]]; then
      echo "Tags: ${TAGS}"
  else
      echo "No tags specified; all tests will be run."
  fi
  if [ ! -f "${BEHAVE_INI}" ]; then
    echo Error - behave INI file does not exist: ${BEHAVE_INI}
    exit 1
  fi

  if [[ "$@" ]]; then
      echo "Other args:  $@"
  fi
fi
echo ""

# Handle additional Build arguments
if [[ "${COMMAND}" == "build" || "${COMMAND}" == "rebuild" ]]; then

  while getopts "ha:" FLAG; do
    case $FLAG in
        h ) usage ;;
        : ) usage ;;
        \? ) #unrecognized option - show help
        set -- "$@" "$FLAG"
            ;;
        a ) export BUILD_AGENTS="${BUILD_AGENTS} ${OPTARG}"
            ;;
    esac
  done
  shift $((OPTIND-1))

  if [ "${BUILD_AGENTS}" == "" ]; then
     BUILD_AGENTS=${VALID_AGENTS}
  fi
fi


pushd ${SCRIPT_HOME} >/dev/null

case "${COMMAND}" in
  build)
      buildImages ${@}
    ;;
  
  rebuild)
      buildImages --no-cache ${@}
    ;;

  run)
      runTests ${TAGS} ${@}
    ;;

  tags)
      grep -h @ aries-test-harness/features/*feature |  tr " " "\n" | sort -u | fmt
    ;;

  tests|scenarios)
      grep -h -B 1 Scenario aries-test-harness/features/*feature
    ;;

  dockerhost)
      echo ${DOCKERHOST}
    ;;
  *)
      usage
    ;;

esac

popd > /dev/null<|MERGE_RESOLUTION|>--- conflicted
+++ resolved
@@ -429,11 +429,7 @@
 
   if [[ "${REPORT}" = "allure" ]]; then
       echo "Executing tests with Allure Reports."
-<<<<<<< HEAD
-      ${terminalEmu} docker run ${INTERACTIVE} --rm --network="host" -v ${BEHAVE_INI_TMP}:/aries-test-harness/behave.ini -v $(pwd)/aries-test-harness/allure/allure-results:/aries-test-harness/allure/allure-results/ aries-test-harness -k ${runArgs} -f allure_behave.formatter:AllureFormatter -o ./allure/allure-results -f progress -D Acme=http://0.0.0.0:9020 -D Bob=http://0.0.0.0:9030 -D Faber=http://0.0.0.0:9040 -D Mallory=http://0.0.0.0:9050
-=======
       ${terminalEmu} docker run ${INTERACTIVE} --rm --network="host" -v ${BEHAVE_INI_TMP}:/aries-test-harness/behave.ini -v "$(pwd)/aries-test-harness/allure/allure-results:/aries-test-harness/allure/allure-results/" aries-test-harness -k ${runArgs} -f allure_behave.formatter:AllureFormatter -o ./allure/allure-results -f progress -D Acme=http://0.0.0.0:9020 -D Bob=http://0.0.0.0:9030 -D Faber=http://0.0.0.0:9040 -D Mallory=http://0.0.0.0:9050
->>>>>>> 0374d6d2
   else
       ${terminalEmu} docker run ${INTERACTIVE} --rm --network="host" -v ${BEHAVE_INI_TMP}:/aries-test-harness/behave.ini aries-test-harness -k ${runArgs} -D Acme=http://0.0.0.0:9020 -D Bob=http://0.0.0.0:9030 -D Faber=http://0.0.0.0:9040 -D Mallory=http://0.0.0.0:9050
   fi
@@ -461,11 +457,7 @@
     if [[ "${REPORT_ERROR_TYPE}" = "comparison" ]]; then
       # TODO run the same_as_yesterday.py script and capture the result
       echo "Checking results vs KGR ..."
-<<<<<<< HEAD
-      ${terminalEmu} docker run ${INTERACTIVE} --rm -v $(pwd)/aries-test-harness/allure/allure-results:/aries-test-harness/allure/allure-results/ --entrypoint /aries-test-harness/allure/same_as_yesterday.sh -e PROJECT_ID=${PROJECT_ID} aries-test-harness
-=======
       ${terminalEmu} docker run ${INTERACTIVE} --rm -v "$(pwd)/aries-test-harness/allure/allure-results:/aries-test-harness/allure/allure-results/" --entrypoint /aries-test-harness/allure/same_as_yesterday.sh -e PROJECT_ID=${PROJECT_ID} aries-test-harness
->>>>>>> 0374d6d2
       docker_result=$?
     fi
   fi
