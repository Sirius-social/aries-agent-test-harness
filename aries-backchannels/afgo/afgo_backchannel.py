--- conflicted
+++ resolved
@@ -634,18 +634,12 @@
             elif "oob-accept" in self.agent_meta_params:
                 new_data["accept"] = self.agent_meta_params["oob-accept"]
 
-<<<<<<< HEAD
-            # If mediator_connection_id is included we should use that as the mediator for this connection 
-            if "mediator_connection_id" in data and data["mediator_connection_id"] != None:
-                new_data["router_connection_id"] = data["mediator_connection_id"]
-=======
             # If mediator_connection_id is included we should use that as the mediator for this connection
             if (
                 "mediator_connection_id" in data
                 and data["mediator_connection_id"] != None
             ):
-                params["router_connection_id"] = data["mediator_connection_id"]
->>>>>>> d2977556
+                new_data["router_connection_id"] = data["mediator_connection_id"]
 
         elif operation == "receive-invitation":
             # Accept invitation requires my_label be part of the data.
@@ -653,8 +647,11 @@
             new_data = {"invitation": data}
             new_data["my_label"] = data["label"]
 
-            # If mediator_connection_id is included we should use that as the mediator for this connection 
-            if "mediator_connection_id" in data and data["mediator_connection_id"] != None:
+            # If mediator_connection_id is included we should use that as the mediator for this connection
+            if (
+                "mediator_connection_id" in data
+                and data["mediator_connection_id"] != None
+            ):
                 new_data["router_connections"] = data["mediator_connection_id"]
 
         data = new_data
@@ -771,10 +768,16 @@
             params = {}
 
             # Mediator connection id must also be set for the accept-request message
-            if data and "mediator_connection_id" in data and data["mediator_connection_id"] != None:
+            if (
+                data
+                and "mediator_connection_id" in data
+                and data["mediator_connection_id"] != None
+            ):
                 params["router_connections"] = data["mediator_connection_id"]
 
-            (resp_status, resp_text) = await self.admin_POST(agent_operation, data, params)
+            (resp_status, resp_text) = await self.admin_POST(
+                agent_operation, data, params
+            )
             if resp_status == 200:
                 # Response doesn't have a state, get it from the connection record.
                 resp_text = await self.amend_response_with_state(
