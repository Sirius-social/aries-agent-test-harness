import asyncio
import json
import logging
import os
import uuid

from typing import Tuple

from aiohttp import (
    web,
    ClientRequest,
)

from python.agent_backchannel import (
    AgentBackchannel,
    RUN_MODE,
)
from python.utils import log_msg, prompt_loop
from python.storage import (
    get_resource,
    push_resource,
    pop_resource,
    pop_resource_latest,
)
import sirius_sdk
from sirius_sdk.messaging import restore_message_instance
from helpers import get_agent_params

from enum import Enum

LOGGER = logging.getLogger(__name__)

MAX_TIMEOUT = 5

AGENT_NAME = os.getenv("AGENT_NAME", "Agent")

# AIP level is 10 or 20
AIP_CONFIG = int(os.getenv("AIP_CONFIG", "10"))

# backchannel-specific args
EXTRA_ARGS = os.getenv("EXTRA_ARGS")

# other configs ...
DEFAULT_BIN_PATH = "../venv/bin"
DEFAULT_PYTHON_PATH = ".."

if RUN_MODE == "docker":
    DEFAULT_BIN_PATH = "./bin"
    DEFAULT_PYTHON_PATH = "."
elif RUN_MODE == "pwd":
    DEFAULT_BIN_PATH = "./bin"
    DEFAULT_PYTHON_PATH = "."


class Logger:

    async def __call__(self, *args, **kwargs):
        log_msg(str(dict(**kwargs)))


class IndiLynxConnection:

    class State(Enum):
        invited = 0,
        requested = 1,
        responded = 2,
        complete = 3

    def __init__(self, connection_id: str, invitation: sirius_sdk.aries_rfc.Invitation = None):
        self.connection_id = connection_id
        self.state = IndiLynxConnection.State.invited
        self.invitation = invitation
        self.pairwise = None

    def to_json(self):
        return json.dumps({
            "connection_id": self.connection_id,
            "state": self.state.name
        })


class IndiLynxIssuing:

    def __init__(self, connection_id: str, credential_id: str=None):
        self.connection_id = connection_id
        self.credential_id = credential_id
        self.proposal = None


class IndiLynxCloudAgentBackchannel(AgentBackchannel):

    def __init__(
        self,
        ident: str,
        http_port: int,
        admin_port: int,
        genesis_data: str = None,
        params: dict = {},
        extra_args: dict = {},
    ):
        super().__init__(ident, http_port, admin_port, genesis_data, params, extra_args)

        # set the auto response/request flags
        self.auto_accept_requests = False
        self.auto_respond_messages = False
        self.auto_respond_credential_proposal = False
        self.auto_respond_credential_offer = False
        self.auto_respond_credential_request = False
        self.auto_respond_presentation_proposal = False
        self.auto_respond_presentation_request = False

        self.connections = dict()
        self.issuing = dict()
        self.dkms_name = "default"
        self.master_secret_id = "master_secret_id"

    async def start_listener(self):
        listener = await sirius_sdk.subscribe()
        print("Listening")
        async for event in listener:
            request = event['message']
            if isinstance(request, sirius_sdk.aries_rfc.ConnRequest):
                log_msg("received: " + str(request))
                my_did, my_verkey = await sirius_sdk.DID.create_and_store_my_did()
                me = sirius_sdk.Pairwise.Me(did=my_did, verkey=my_verkey)
                connection_key = event['recipient_verkey']
                my_endpoint = [e for e in await sirius_sdk.endpoints() if e.routing_keys == []][0]
                inviter_machine = sirius_sdk.aries_rfc.Inviter(
                    me=me,
                    connection_key=connection_key,
                    my_endpoint=my_endpoint,
                    logger=Logger()
                )
                ok, pairwise = await inviter_machine.create_connection(request)
                if ok:
                    await sirius_sdk.PairwiseList.ensure_exists(pairwise)
                    self.connections[connection_key].pairwise = pairwise
                    self.connections[connection_key].state = IndiLynxConnection.State.complete
<<<<<<< HEAD

    async def start_dummy_listener(self):
        listener = await sirius_sdk.subscribe()
        print("Listening 2")
        async for event in listener:
            log_msg("Received event: " + str(event))

    async def listen_webhooks(self, webhook_port):
        self.webhook_port = webhook_port
        if RUN_MODE == "pwd":
            self.webhook_url = f"http://localhost:{str(webhook_port)}/webhooks"
        else:
            self.webhook_url = (
                f"http://{self.external_host}:{str(webhook_port)}/webhooks"
            )
        app = web.Application()
        app.add_routes([web.post("/webhooks/topic/{topic}/", self._receive_webhook)])
        runner = web.AppRunner(app)
        await runner.setup()
        self.webhook_site = web.TCPSite(runner, "0.0.0.0", webhook_port)
        await self.webhook_site.start()
        print("Listening to web_hooks on port", webhook_port)

    async def _receive_webhook(self, request: ClientRequest):
        topic = request.match_info["topic"]
        payload = await request.json()
        await self.handle_webhook(topic, payload)
        # TODO web hooks don't require a response???
        return web.Response(text="")

    async def handle_webhook(self, topic: str, payload):
        if topic != "webhook":  # would recurse
            handler = f"handle_{topic}"

            # Remove this handler change when bug is fixed.
            if handler == "handle_oob-invitation":
                handler = "handle_oob_invitation"

            method = getattr(self, handler, None)
            # put a log message here
            log_msg("Passing webhook payload to handler " + handler)
            if method:
                await method(payload)
            else:
                log_msg(
                    f"Error: agent {self.ident} "
                    f"has no method {handler} "
                    f"to handle webhook on topic {topic}"
=======
            elif isinstance(request, sirius_sdk.aries_rfc.OfferCredentialMessage):
                log_msg("received: " + str(request))
                offer: sirius_sdk.aries_rfc.OfferCredentialMessage = request
                pairwise = event.pairwise
                holder_machine = sirius_sdk.aries_rfc.Holder(
                    pairwise=pairwise,
                    logger=Logger()
>>>>>>> ebab32dc
                )
                success, cred_id = await holder_machine.accept(
                    offer=offer,
                    master_secret_id=self.master_secret_id
                )
            elif isinstance(request, sirius_sdk.aries_rfc.ProposeCredentialMessage):
                proposal: sirius_sdk.aries_rfc.ProposeCredentialMessage = request
                pairwise = event.pairwise
                conn_id = None
                for conn_id in self.connections:
                    conn = self.connections[conn_id]
                    if conn.pairwise and conn.pairwise.their.did == pairwise.their.did:
                        conn_id = conn.connection_id
                if conn_id:
                    self.issuing[conn_id] = IndiLynxIssuing(connection_id=conn_id, credential_id=conn_id)
                    self.issuing[conn_id].proposal = proposal

    async def swap_thread_id_for_exchange_id(self, thread_id, data_type, id_txt):
        timeout = 0
        webcall_returned = None
        while webcall_returned is None or timeout == 20:
            msg = get_resource(thread_id, data_type)
            try:
                ex_id = msg[0][id_txt]
                webcall_returned = True
            except TypeError:
                await asyncio.sleep(1)
                timeout += 1
        if timeout == 20:
            raise TimeoutError(
                "Timeout waiting for web callback to retrieve the thread id based on the exchange id"
            )
        return ex_id

    async def expected_agent_state(self, path, status_txt, wait_time=2.0, sleep_time=0.5):
        await asyncio.sleep(sleep_time)
        state = "None"
        if type(status_txt) != list:
            status_txt = [status_txt]
        for i in range(int(wait_time/sleep_time)):
            (resp_status, resp_text) = await self.make_admin_request("GET", path)
            if resp_status == 200:
                resp_json = json.loads(resp_text)
                state = resp_json["state"]
                if state in status_txt:
                    return True
            await asyncio.sleep(sleep_time)
        print("Expected state", status_txt, "but received", state, ", with a response status of", resp_status)
        return False

    async def make_agent_POST_request(
        self, op, rec_id=None, data=None, text=False, params=None
    ) -> Tuple[int, str]:

        if op["topic"] == "connection":
            operation = op["operation"]
            if operation == "create-invitation":
                connection_key = await sirius_sdk.Crypto.create_key()
                inviter_endpoint = [e for e in await sirius_sdk.endpoints() if e.routing_keys == []][0]
                invitation = sirius_sdk.aries_rfc.Invitation(
                    label='IndiLynx Agent',
                    endpoint=inviter_endpoint.address,
                    recipient_keys=[connection_key]
                )
                self.connections[connection_key] = IndiLynxConnection(connection_id=connection_key, invitation=invitation)
                return 200, json.dumps({
                    "connection_id": connection_key,
                    "invitation": invitation
                })

            elif operation == "receive-invitation":
                invitation = sirius_sdk.aries_rfc.Invitation(**dict(data))
                log_msg("received: " + str(invitation))
                invitation.validate()
                connection_id = str(uuid.uuid1())
                self.connections[connection_id] = IndiLynxConnection(connection_id=connection_id, invitation=invitation)
                return 200, json.dumps({
                    "connection_id": connection_id,
                    "state": "invitation"
                })

            elif operation == "accept-invitation":
                connection_id = rec_id
                invitation = self.connections[connection_id].invitation
                did, verkey = await sirius_sdk.DID.create_and_store_my_did()
                me = sirius_sdk.Pairwise.Me(did, verkey)
                my_endpoint = [e for e in await sirius_sdk.endpoints() if e.routing_keys == []][0]
                invitee = sirius_sdk.aries_rfc.Invitee(
                    me=me,
                    my_endpoint=my_endpoint,
                    logger=Logger()
                )
                ok, pairwise = await invitee.create_connection(invitation=invitation, my_label='IndiLynx Invitee')
                if ok:
                    self.connections[connection_id].pairwise = pairwise
                    self.connections[connection_id].state = IndiLynxConnection.State.complete
                    return 200, json.dumps({
                        "connection_id": connection_id,
                        "state": "active"
                    })
                else:
                    return 500, str(invitee.problem_report)
            elif operation == "accept-request":
                return 200, ""
            elif operation == "send-ping":
                connection_id = rec_id
                await asyncio.sleep(1)
                return 200, json.dumps({
                    "connection_id": connection_id,
                    "state": "active"
                })

        elif op["topic"] == "schema":
            json_data = json.loads(data)
            schema_name = json_data["schema_name"]
            schema_version = json_data["schema_version"]
            attributes = json_data["attributes"]
            schema_id, anoncred_schema = await sirius_sdk.AnonCreds.issuer_create_schema(issuer_did=self.did,
                                                            name=schema_name,
                                                            version=schema_version,
                                                            attrs=attributes)
            return 200, json.dumps({
                "schema_id": schema_id,
                "schema": anoncred_schema
            })

        elif op["topic"] == "credential-definition":
            json_data = json.loads(data)
            support_revocation = json_data["support_revocation"]
            schema_id = json_data["schema_id"]
            tag = json_data["tag"]

            return 500, "Not implemented"

        elif op["topic"] == "issue-credential":
            operation = op["operation"]
            if operation == "send-proposal":
                json_data = json.loads(data)
                connection_id = json_data["connection_id"]
                if connection_id in self.connections:
                    if self.connections[connection_id].state == IndiLynxConnection.State.complete:
                        pw: sirius_sdk.Pairwise = self.connections[connection_id].pairwise
                        proposed_attribs = []
                        for attr in json_data["credential_proposal"]["attributes"]:
                            proposed_attribs += sirius_sdk.aries_rfc.ProposedAttrib(attr["name"], attr["value"])
                        proposal = sirius_sdk.aries_rfc.ProposeCredentialMessage(
                            comment=json_data["comment"],
                            proposal_attrib=proposed_attribs,
                            schema_id=json_data["schema_id"],
                            schema_name=json_data["schema_name"],
                            schema_version=json_data["schema_version"],
                            schema_issuer_did=json_data["schema_issuer_did"],
                            cred_def_id=json_data["cred_def_id"],
                            issuer_did=json_data["issuer_did"]
                        )
                        await sirius_sdk.send_to(proposal, pw)
                        credential_id = proposal.id
                        self.issuing[connection_id] = IndiLynxIssuing(
                            connection_id=connection_id,
                            credential_id=credential_id
                        )
                        self.issuing[connection_id].proposal = proposal
                        return 200, json.dumps({
                                "state": "proposal-sent",
                                "thread_id": proposal.id,
                                "credential_id": credential_id
                        })
                    else:
                        log_msg("Connection is not complete")
                else:
                    log_msg("Connection id does not exist")

            elif operation == "send-offer":
                json_data = json.loads(data)
                connection_id = json_data["connection_id"]
                pw: sirius_sdk.Pairwise = self.connections[connection_id].pairwise
                issuer_machine = sirius_sdk.aries_rfc.Issuer(holder=pw)
                values = {}
                for attr in json_data["credential_preview"]["attributes"]:
                    values[attr["name"]] = attr["value"]
                proposal: sirius_sdk.aries_rfc.ProposeCredentialMessage = self.issuing[connection_id].proposal

                dkms = await sirius_sdk.ledger(self.dkms_name)
                schema = await dkms.load_schema(proposal.schema_id, self.did)
                cred_def = await dkms.load_cred_def(proposal.cred_def_id, self.did)
                credential_id = self.issuing[connection_id].credential_id
                ok = await issuer_machine.issue(
                    values=values,
                    comment=json_data["comment"],
                    schema=schema,
                    cred_def=cred_def,
                    cred_id=credential_id
                )
                if ok:
                    return 200, json.dumps({
                        "state": "credential-issued",
                        "thread_id": proposal.id,
                        "credential_id": credential_id
                    })
                else:
                    return 500, str(issuer_machine.problem_report)

    async def handle_out_of_band_POST(self, op, rec_id=None, data=None):
        operation = op["operation"]
        agent_operation = "/out-of-band/"
        log_msg(
            f"Data passed to backchannel by test for operation: {agent_operation}", data
        )
        if operation == "send-invitation-message":
            # http://localhost:8022/out-of-band/create-invitation?auto_accept=false&multi_use=false
            # TODO Check the data for auto_accept and multi_use. If it exists use those values then pop them out, otherwise false.
            auto_accept = "false"
            multi_use = "false"
            agent_operation = (
                agent_operation
                + "create-invitation"
                + "?multi_use="
                + multi_use
            )

            # Add handshake protocols to message body
            admindata = {
                "handshake_protocols": [
                    "did:sov:BzCbsNYhMrjHiqZDTUASHg;spec/didexchange/1.0"
                ],
                "use_public_did": data["use_public_did"],
            }
            data = admindata

        elif operation == "receive-invitation":
            # TODO check for Alias and Auto_accept in data to add to the call (works without for now)
            if "use_existing_connection" in data:
                use_existing_connection = str(data["use_existing_connection"]).lower()
                data.pop("use_existing_connection")
            else:
                use_existing_connection = "false"
            auto_accept = "false"
            agent_operation = (
                agent_operation
                + "receive-invitation"
                + "?use_existing_connection="
                + use_existing_connection
            )
            # agent_operation = "/didexchange/" + "receive-invitation"

        log_msg(
            f"Data translated by backchannel to send to agent for operation: {agent_operation}",
            data,
        )

        (resp_status, resp_text) = await self.admin_POST(agent_operation, data)
        log_msg(resp_status, resp_text)
        if resp_status == 200:
            resp_text = self.agent_state_translation(op["topic"], operation, resp_text)
        return (resp_status, resp_text)

    async def handle_did_exchange_POST(self, op, rec_id=None, data=None):
        operation = op["operation"]
        agent_operation = "/didexchange/"
        if operation == "send-request":
            agent_operation = agent_operation + rec_id + "/accept-invitation"

        elif operation == "receive-invitation":
            agent_operation = agent_operation + operation

        elif operation == "send-response":
            if self.auto_accept_requests:
                resp_status = 200
                resp_text = 'Aca-py agent in auto accept request mode. accept-request operation not called.'
                return (resp_status, resp_text)
            else:
                agent_operation = agent_operation + rec_id + "/accept-request"
                await asyncio.sleep(1)

        elif operation == "create-request-resolvable-did":
            their_public_did = data["their_public_did"]
            agent_operation = (
                agent_operation + "create-request?their_public_did=" + their_public_did
            )
            data = None

        elif operation == "receive-request-resolvable-did":
            # as of PR 1182 in aries-cloudagent-python receive-request is no longer needed.
            # this is done automatically by the responder.
            # The test expects a connection_id returned so, return the last webhook message
            # agent_operation = agent_operation + "receive-request"

            (wh_status, wh_text) = await self.make_agent_GET_request_response(
                op["topic"], rec_id=None, message_name="didexchange-msg"
            )
            return (wh_status, wh_text)

        (resp_status, resp_text) = await self.admin_POST(agent_operation, data)
        if resp_status == 200:
            resp_text = self.agent_state_translation(op["topic"], operation, resp_text)
        return (resp_status, resp_text)

    async def handle_issue_credential_v2_POST(self, op, rec_id=None, data=None):
        operation = op["operation"]
        topic = op["topic"]

        if self.auto_respond_credential_proposal and operation == "send-offer" and rec_id:
            resp_status = 200
            resp_text = '{"message": "Aca-py agent in auto respond mode for proposal. send-offer operation not called."}'
            return (resp_status, resp_text)
        elif self.auto_respond_credential_offer and operation == "send-request":
            resp_status = 200
            resp_text = '{"message": "Aca-py agent in auto respond mode for offer. send-request operation not called."}'
            return (resp_status, resp_text)
        elif self.auto_respond_credential_request and operation == "issue":
            resp_status = 200
            resp_text = '{"message": "Aca-py agent in auto respond mode for request. issue operation not called."}'
            return (resp_status, resp_text)
        else:

            if operation == "prepare-json-ld":
                key_type = self.proofTypeKeyTypeTranslationDict[data["proof_type"]]

                # Retrieve matching dids
                resp_status, resp_text = await self.admin_GET(
                    "/wallet/did",
                    params={"method": data["did_method"], "key_type": key_type},
                )

                did = None
                if resp_status == 200:
                    resp_json = json.loads(resp_text)

                    # If there is a matching did use it
                    if len(resp_json["results"]) > 0:
                        # Get first matching did
                        did = resp_json["results"][0]["did"]

                # If there was no matching did create a new one
                if not did:
                    (resp_status, resp_text) = await self.admin_POST(
                        "/wallet/did/create",
                        {"method": data["did_method"], "options": {"key_type": key_type}},
                    )
                    if resp_status == 200:
                        resp_json = json.loads(resp_text)
                        did = resp_json["result"]["did"]

                if did:
                    resp_text = json.dumps({"did": did})

                log_msg(resp_status, resp_text)
                return (resp_status, resp_text)

            if rec_id is None:
                agent_operation = (
                    self.TopicTranslationDict[topic]
                    + self.issueCredentialv2OperationTranslationDict[operation]
                )
            else:
                # swap thread id for cred ex id from the webhook
                cred_ex_id = await self.swap_thread_id_for_exchange_id(
                    rec_id, "credential-msg", "cred_ex_id"
                )
                agent_operation = (
                    self.TopicTranslationDict[topic]
                    + "records/"
                    + cred_ex_id
                    + "/"
                    + self.issueCredentialv2OperationTranslationDict[operation]
                )

            # Map AATH filter keys to ACA-Py filter keys
            # e.g. data.filters.json-ld becomes data.filters.ld_proof
            if data and "filter" in data:
                data["filter"] = dict(
                    (self.credFormatFilterTranslationDict[name], val)
                    for name, val in data["filter"].items()
                )

            log_msg(agent_operation, data)
            await asyncio.sleep(1)
            (resp_status, resp_text) = await self.admin_POST(agent_operation, data)

            if operation == "store":
                resp_json = json.loads(resp_text)

                if resp_json["ld_proof"]:
                    resp_json["json-ld"] = resp_json.pop("ld_proof")

                # Return less ACA-Py specific credential identifier key
                for key in resp_json:
                    if resp_json[key] and resp_json[key].get("cred_id_stored"):
                        resp_json[key]["credential_id"] = resp_json[key].get(
                            "cred_id_stored"
                        )

                resp_text = json.dumps(resp_json)

            log_msg(resp_status, resp_text)
            # Looks like all v2 states are RFC states. Yah!
            # if resp_status == 200: resp_text = self.agent_state_translation(topic], None, resp_text)
            resp_text = self.move_field_to_top_level(resp_text, "state")
            return (resp_status, resp_text)

    async def make_agent_GET_request(
        self, op, rec_id=None, text=False, params=None
    ) -> Tuple[int, str]:

        if op["topic"] == "status":
            status = 200 if self.ACTIVE else 418
            status_msg = "Active" if self.ACTIVE else "Inactive"
            return status, json.dumps({"status": status_msg})

        elif op["topic"] == "version":
            return 200, "1.0"

        elif op["topic"] == "connection":
            if rec_id:
                connection_id = rec_id
                if connection_id in self.connections:
                    return 200, self.connections[connection_id].to_json()
                else:
                    return 500, rec_id + " not recognized"
            else:
                res = []
                for connection_id in self.connections:
                    res.append(self.connections[connection_id].to_json)

                return 200, str(res)

        elif op["topic"] == "did":
            return 500, "Not implemented"

        elif op["topic"] == "active-connection" and rec_id:
            agent_operation = f"/connections?their_did={rec_id}"

            (resp_status, resp_text) = await self.admin_GET(agent_operation)
            if resp_status != 200:
                return (resp_status, resp_text)

            # find the first active connection 
            resp_json = json.loads(resp_text)
            for connection in resp_json["results"]:
                if connection["state"] == "active":
                    resp_text = json.dumps(connection)
                    return (resp_status, resp_text)

            return (400, f"Active connection not found for their_did {rec_id}")

        elif op["topic"] == "schema":
            schema_id = rec_id
            dkms = await sirius_sdk.ledger(self.dkms_name)
            schema = await dkms.load_schema(schema_id, self.public_did)
            return 200, json.dumps(schema)

        elif op["topic"] == "credential-definition":
            cred_def_id = rec_id
            dkms = await sirius_sdk.ledger(self.dkms_name)
            cred_defs = await dkms.fetch_cred_defs(id_=cred_def_id)
            return 200, json.dumps(cred_defs)

        elif op["topic"] == "issue-credential":
            # swap thread id for cred ex id from the webhook
            cred_ex_id = await self.swap_thread_id_for_exchange_id(
                rec_id, "credential-msg", "credential_exchange_id"
            )
            agent_operation = (
                self.TopicTranslationDict[op["topic"]] + "records/" + cred_ex_id
            )

            (resp_status, resp_text) = await self.admin_GET(agent_operation)
            if resp_status == 200:
                resp_text = self.agent_state_translation(op["topic"], None, resp_text)
            return (resp_status, resp_text)

        elif op["topic"] == "issue-credential-v2":
            # swap thread id for cred ex id from the webhook
            cred_ex_id = await self.swap_thread_id_for_exchange_id(
                rec_id, "credential-msg", "cred_ex_id"
            )
            agent_operation = (
                self.TopicTranslationDict[op["topic"]] + "records/" + cred_ex_id
            )

            (resp_status, resp_text) = await self.admin_GET(agent_operation)
            resp_text = self.move_field_to_top_level(resp_text, "state")
            return (resp_status, resp_text)

        elif op["topic"] == "credential":
            operation = op["operation"]
            if operation == "revoked":
                agent_operation = "/credential/" + operation + "/" + rec_id
                (resp_status, resp_text) = await self.admin_GET(agent_operation)
                return (resp_status, resp_text)
            else:
                # NOTE: We don't know what type of credential to fetch, so we first try an indy credential.
                # Maybe it would be nice if the test harness passed the credential format that belonged to the
                # credential
                # First try indy credential
                agent_operation = "/credential/" + rec_id
                (resp_status, resp_text) = await self.admin_GET(agent_operation)

                # If not found try w3c credential
                if resp_status == 404:
                    agent_operation = "/credential/w3c/" + rec_id
                    (resp_status, resp_text) = await self.admin_GET(agent_operation)

                    if resp_status == 200:
                        resp_json = json.loads(resp_text)
                        return (
                            resp_status,
                            json.dumps(
                                {
                                    "credential_id": resp_json["record_id"],
                                    "credential": resp_json["cred_value"],
                                }
                            ),
                        )

                return (resp_status, resp_text)

        elif op["topic"] == "proof":
            # swap thread id for pres ex id from the webhook
            pres_ex_id = await self.swap_thread_id_for_exchange_id(
                rec_id, "presentation-msg", "presentation_exchange_id"
            )
            agent_operation = "/present-proof/records/" + pres_ex_id

            (resp_status, resp_text) = await self.admin_GET(agent_operation)
            if resp_status == 200:
                resp_text = self.agent_state_translation(op["topic"], None, resp_text)
            return (resp_status, resp_text)

        elif op["topic"] == "proof-v2":
            # swap thread id for pres ex id from the webhook
            pres_ex_id = await self.swap_thread_id_for_exchange_id(
                rec_id, "presentation-msg", "pres_ex_id"
            )
            agent_operation = (
                self.TopicTranslationDict[op["topic"]] + "records/" + pres_ex_id
            )

            (resp_status, resp_text) = await self.admin_GET(agent_operation)
            # if resp_status == 200: resp_text = self.agent_state_translation(op["topic"], None, resp_text)
            return (resp_status, resp_text)

        elif op["topic"] == "revocation":
            operation = op["operation"]
            (
                agent_operation,
                admin_data,
            ) = await self.get_agent_operation_acapy_version_based(
                op["topic"], operation, rec_id, data=None
            )

            (resp_status, resp_text) = await self.admin_GET(agent_operation)
            return (resp_status, resp_text)

        elif op["topic"] == "did-exchange":

            connection_id = rec_id
            agent_operation = "/connections/" + connection_id

            (resp_status, resp_text) = await self.admin_GET(agent_operation)
            if resp_status == 200:
                resp_text = self.agent_state_translation(op["topic"], None, resp_text)
            return (resp_status, resp_text)

        return (501, "501: Not Implemented\n\n".encode("utf8"))

    async def make_agent_DELETE_request(
        self, op, rec_id=None, data=None, text=False, params=None
    ) -> Tuple[int, str]:
        if op["topic"] == "credential" and rec_id:
            # swap thread id for cred ex id from the webhook
            # cred_ex_id = await self.swap_thread_id_for_exchange_id(rec_id, "credential-msg","credential_exchange_id")
            agent_operation = "/credential/" + rec_id
            # operation = op["operation"]
            # agent_operation, admin_data = await self.get_agent_operation_acapy_version_based(op["topic"], operation, rec_id, data)
            log_msg(agent_operation)

            (resp_status, resp_text) = await self.admin_DELETE(agent_operation)
            if resp_status == 200:
                resp_text = self.agent_state_translation(op["topic"], None, resp_text)
            return (resp_status, resp_text)

        return (501, "501: Not Implemented\n\n".encode("utf8"))

    async def make_agent_GET_request_response(
        self, topic, rec_id=None, text=False, params=None, message_name=None
    ) -> Tuple[int, str]:
        if topic == "connection" and rec_id:
            connection_msg = pop_resource(rec_id, "connection-msg")
            i = 0
            while connection_msg is None and i < MAX_TIMEOUT:
                await asyncio.sleep(1)
                connection_msg = pop_resource(rec_id, "connection-msg")
                i = i + 1

            resp_status = 200
            if connection_msg:
                resp_text = json.dumps(connection_msg)
            else:
                resp_text = "{}"

            return (resp_status, resp_text)

        if topic == "did-exchange" and rec_id:
            didexchange_msg = pop_resource(rec_id, "didexchange-msg")
            i = 0
            while didexchange_msg is None and i < MAX_TIMEOUT:
                await asyncio.sleep(1)
                didexchange_msg = pop_resource(rec_id, "didexchange-msg")
                i = i + 1

            resp_status = 200
            if didexchange_msg:
                resp_text = json.dumps(didexchange_msg)
                resp_text = self.agent_state_translation(topic, None, resp_text)
            else:
                resp_text = "{}"

            return (resp_status, resp_text)

        # Poping webhook messages wihtout an id is unusual. This code may be removed when issue 944 is fixed
        # see https://app.zenhub.com/workspaces/von---verifiable-organization-network-5adf53987ccbaa70597dbec0/issues/hyperledger/aries-cloudagent-python/944
        if topic == "did-exchange" and rec_id is None:
            await asyncio.sleep(1)
            if message_name is not None:
                didexchange_msg = pop_resource_latest(message_name)
            else:
                didexchange_msg = pop_resource_latest("connection-msg")
            i = 0
            while didexchange_msg is None and i < MAX_TIMEOUT:
                await asyncio.sleep(1)
                didexchange_msg = pop_resource_latest("connection-msg")
                i = i + 1

            resp_status = 200
            if didexchange_msg:
                resp_text = json.dumps(didexchange_msg)
                resp_text = self.agent_state_translation(topic, None, resp_text)
            else:
                resp_text = "{}"

            return (resp_status, resp_text)

        elif topic == "issue-credential" and rec_id:
            credential_msg = pop_resource(rec_id, "credential-msg")
            i = 0
            while credential_msg is None and i < MAX_TIMEOUT:
                await asyncio.sleep(1)
                credential_msg = pop_resource(rec_id, "credential-msg")
                i = i + 1

            resp_status = 200
            if credential_msg:
                resp_text = json.dumps(credential_msg)
            else:
                resp_text = "{}"

            return (resp_status, resp_text)

        elif topic == "credential" and rec_id:
            credential_msg = pop_resource(rec_id, "credential-msg")
            i = 0
            while credential_msg is None and i < MAX_TIMEOUT:
                await asyncio.sleep(1)
                credential_msg = pop_resource(rec_id, "credential-msg")
                i = i + 1

            resp_status = 200
            if credential_msg:
                resp_text = json.dumps(credential_msg)
            else:
                resp_text = "{}"

            return (resp_status, resp_text)

        elif topic == "proof" and rec_id:
            presentation_msg = pop_resource(rec_id, "presentation-msg")
            i = 0
            while presentation_msg is None and i < MAX_TIMEOUT:
                await asyncio.sleep(1)
                presentation_msg = pop_resource(rec_id, "presentation-msg")
                i = i + 1

            resp_status = 200
            if presentation_msg:
                resp_text = json.dumps(presentation_msg)
                if resp_status == 200:
                    resp_text = self.agent_state_translation(topic, None, resp_text)
            else:
                resp_text = "{}"

            return (resp_status, resp_text)

        elif topic == "revocation-registry" and rec_id:
            revocation_msg = pop_resource(rec_id, "revocation-registry-msg")
            i = 0
            while revocation_msg is None and i < MAX_TIMEOUT:
                await asyncio.sleep(1)
                revocation_msg = pop_resource(rec_id, "revocation-registry-msg")
                i = i + 1

            resp_status = 200
            if revocation_msg:
                resp_text = json.dumps(revocation_msg)
            else:
                resp_text = "{}"

            return (resp_status, resp_text)

        return (501, "501: Not Implemented\n\n".encode("utf8"))


async def main(start_port: int, show_timing: bool = False, interactive: bool = True):

    # check for extra args
    extra_args = {}
    if EXTRA_ARGS:
        print("Got extra args:", EXTRA_ARGS)
        extra_args = json.loads(EXTRA_ARGS)

    # genesis = await default_genesis_txns()
    # if not genesis:
    #     print("Error retrieving ledger genesis transactions")
    #     sys.exit(1)

    agent = None

    try:
        agent = IndiLynxCloudAgentBackchannel(
            "indiLynx." + AGENT_NAME,
            start_port + 1,
            start_port + 2,
            genesis_data="{}",
            extra_args=extra_args,
        )

        # start backchannel (common across all types of agents)
        await agent.listen_backchannel(start_port)

        #await agent.register_did()

        asyncio.get_event_loop().create_task(agent.start_listener())
        asyncio.get_event_loop().create_task(agent.start_dummy_listener())
        agent.activate()

        # now wait ...
        interactive = False
        print(interactive)
        if interactive:
            async for option in prompt_loop("(X) Exit? [X] "):
                if option is None or option in "xX":
                    break
        else:
            print("Press Ctrl-C to exit ...")
            remaining_tasks = asyncio.Task.all_tasks()
            await asyncio.gather(*remaining_tasks)

    finally:
        terminated = True
        try:
            if agent:
                await agent.terminate()
        except Exception:
            LOGGER.exception("Error terminating agent:")
            terminated = False

    await asyncio.sleep(0.1)

    if not terminated:
        os._exit(1)


def str2bool(v):
    if isinstance(v, bool):
        return v
    if v.lower() in ("yes", "true", "t", "y", "1"):
        return True
    elif v.lower() in ("no", "false", "f", "n", "0"):
        return False
    else:
        raise argparse.ArgumentTypeError("Boolean value expected.")


if __name__ == "__main__":
    import argparse

    parser = argparse.ArgumentParser(description="Runs a Faber demo agent.")
    parser.add_argument(
        "-p",
        "--port",
        type=int,
        default=8020,
        metavar=("<port>"),
        help="Choose the starting port number to listen on",
    )
    parser.add_argument(
        "-i",
        "--interactive",
        type=str2bool,
        default=True,
        metavar=("<interactive>"),
        help="Start agent interactively",
    )
    args = parser.parse_args()

    if "acme" in AGENT_NAME.lower():
        test_agent_name = "agent1"
    elif "bob" in AGENT_NAME.lower():
        test_agent_name = "agent2"
    elif "faber" in AGENT_NAME.lower():
        test_agent_name = "agent3"
    elif "mallory" in AGENT_NAME.lower():
        test_agent_name = "agent4"
    else:
        test_agent_name = "agent1"

    gov_agent_params = asyncio.get_event_loop().run_until_complete(get_agent_params(test_agent_name))
    sirius_sdk.init(**gov_agent_params)

    try:
        asyncio.get_event_loop().run_until_complete(
            main(start_port=args.port, interactive=args.interactive)
        )
    except KeyboardInterrupt:
        os._exit(1)<|MERGE_RESOLUTION|>--- conflicted
+++ resolved
@@ -136,56 +136,6 @@
                     await sirius_sdk.PairwiseList.ensure_exists(pairwise)
                     self.connections[connection_key].pairwise = pairwise
                     self.connections[connection_key].state = IndiLynxConnection.State.complete
-<<<<<<< HEAD
-
-    async def start_dummy_listener(self):
-        listener = await sirius_sdk.subscribe()
-        print("Listening 2")
-        async for event in listener:
-            log_msg("Received event: " + str(event))
-
-    async def listen_webhooks(self, webhook_port):
-        self.webhook_port = webhook_port
-        if RUN_MODE == "pwd":
-            self.webhook_url = f"http://localhost:{str(webhook_port)}/webhooks"
-        else:
-            self.webhook_url = (
-                f"http://{self.external_host}:{str(webhook_port)}/webhooks"
-            )
-        app = web.Application()
-        app.add_routes([web.post("/webhooks/topic/{topic}/", self._receive_webhook)])
-        runner = web.AppRunner(app)
-        await runner.setup()
-        self.webhook_site = web.TCPSite(runner, "0.0.0.0", webhook_port)
-        await self.webhook_site.start()
-        print("Listening to web_hooks on port", webhook_port)
-
-    async def _receive_webhook(self, request: ClientRequest):
-        topic = request.match_info["topic"]
-        payload = await request.json()
-        await self.handle_webhook(topic, payload)
-        # TODO web hooks don't require a response???
-        return web.Response(text="")
-
-    async def handle_webhook(self, topic: str, payload):
-        if topic != "webhook":  # would recurse
-            handler = f"handle_{topic}"
-
-            # Remove this handler change when bug is fixed.
-            if handler == "handle_oob-invitation":
-                handler = "handle_oob_invitation"
-
-            method = getattr(self, handler, None)
-            # put a log message here
-            log_msg("Passing webhook payload to handler " + handler)
-            if method:
-                await method(payload)
-            else:
-                log_msg(
-                    f"Error: agent {self.ident} "
-                    f"has no method {handler} "
-                    f"to handle webhook on topic {topic}"
-=======
             elif isinstance(request, sirius_sdk.aries_rfc.OfferCredentialMessage):
                 log_msg("received: " + str(request))
                 offer: sirius_sdk.aries_rfc.OfferCredentialMessage = request
@@ -193,7 +143,6 @@
                 holder_machine = sirius_sdk.aries_rfc.Holder(
                     pairwise=pairwise,
                     logger=Logger()
->>>>>>> ebab32dc
                 )
                 success, cred_id = await holder_machine.accept(
                     offer=offer,
@@ -210,6 +159,12 @@
                 if conn_id:
                     self.issuing[conn_id] = IndiLynxIssuing(connection_id=conn_id, credential_id=conn_id)
                     self.issuing[conn_id].proposal = proposal
+
+    async def start_dummy_listener(self):
+        listener = await sirius_sdk.subscribe()
+        print("Listening 2")
+        async for event in listener:
+            log_msg("Received event: " + str(event))
 
     async def swap_thread_id_for_exchange_id(self, thread_id, data_type, id_txt):
         timeout = 0
@@ -603,7 +558,7 @@
             status_msg = "Active" if self.ACTIVE else "Inactive"
             return status, json.dumps({"status": status_msg})
 
-        elif op["topic"] == "version":
+        if op["topic"] == "version":
             return 200, "1.0"
 
         elif op["topic"] == "connection":
