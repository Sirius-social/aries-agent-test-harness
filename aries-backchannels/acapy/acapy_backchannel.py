--- conflicted
+++ resolved
@@ -234,7 +234,7 @@
             ("--wallet-key", self.wallet_key),
             "--monitor-revocation-notification",
             "--open-mediation",
-            "--enable-undelivered-queue"
+            "--enable-undelivered-queue",
         ]
 
         # Backchannel needs to handle operations that may be called in the protocol by the tests
@@ -660,16 +660,6 @@
             # Check if schema id already exists
             schema_name = command.data.get("schema_name")
             schema_version = command.data.get("schema_version")
-<<<<<<< HEAD
-            (resp_status, resp_text) = await self.admin_GET("/schemas/created", params={
-                "schema_version": schema_version,
-                "schema_name": schema_name
-            })
-            resp_json = json.loads(resp_text)
-            if len(resp_json["schema_ids"]) > 0:
-                schema_id = resp_json["schema_ids"][0]
-                return (200, json.dumps({"schema_id": schema_id }))
-=======
             (resp_status, resp_text) = await self.admin_GET(
                 "/schemas/created",
                 params={"schema_version": schema_version, "schema_name": schema_name},
@@ -678,7 +668,6 @@
             if len(resp_json["schema_ids"]) > 0:
                 schema_id = resp_json["schema_ids"][0]
                 return (200, json.dumps({"schema_id": schema_id}))
->>>>>>> b574fdf7
 
             (resp_status, resp_text) = await self.admin_POST(
                 agent_operation, command.data
@@ -696,32 +685,22 @@
             # Check if credential definition id already exists
             schema_id = command.data.get("schema_id")
             tag = command.data.get("tag")
-<<<<<<< HEAD
-            (resp_status, resp_text) = await self.admin_GET("/credential-definitions/created", params={
-                "schema_id": schema_id,
-            })
-=======
             (resp_status, resp_text) = await self.admin_GET(
                 "/credential-definitions/created",
                 params={
                     "schema_id": schema_id,
                 },
             )
->>>>>>> b574fdf7
             resp_json = json.loads(resp_text)
             if len(resp_json["credential_definition_ids"]) > 0:
                 # need to check the 'tag' value
                 for cred_def_id in resp_json["credential_definition_ids"]:
                     cred_def_id_parts = cred_def_id.split(":")
                     if tag == cred_def_id_parts[4]:
-<<<<<<< HEAD
-                        return (200, json.dumps({"credential_definition_id": cred_def_id }))
-=======
                         return (
                             200,
                             json.dumps({"credential_definition_id": cred_def_id}),
                         )
->>>>>>> b574fdf7
 
             (resp_status, resp_text) = await self.admin_POST(
                 agent_operation, command.data
@@ -826,10 +805,12 @@
 
                 if operation == "create-offer":
                     resp_json = json.loads(resp_text)
-                    resp_text = json.dumps({
-                        "record": resp_json,
-                        "message": resp_json["credential_offer_dict"]
-                    })
+                    resp_text = json.dumps(
+                        {
+                            "record": resp_json,
+                            "message": resp_json["credential_offer_dict"],
+                        }
+                    )
                 return (resp_status, resp_text)
 
         # Handle issue credential v2 POST operations
@@ -951,10 +932,12 @@
 
                 if operation == "create-request":
                     resp_json = json.loads(resp_text)
-                    resp_text = json.dumps({
-                        "record": resp_json,
-                        "message": resp_json["presentation_request_dict"]
-                    })
+                    resp_text = json.dumps(
+                        {
+                            "record": resp_json,
+                            "message": resp_json["presentation_request_dict"],
+                        }
+                    )
                 return (resp_status, resp_text)
 
         # Handle out of band POST operations
@@ -1001,7 +984,9 @@
 
             for attachment in attachments:
                 message_type = attachment["@type"]
-                thread_id = attachment.get("~thread", {}).get("thid") or attachment.get("@id")
+                thread_id = attachment.get("~thread", {}).get("thid") or attachment.get(
+                    "@id"
+                )
 
                 if message_type.endswith("/issue-credential/1.0/offer-credential"):
                     (_, resp_text) = await self.admin_GET(
@@ -1034,15 +1019,12 @@
                 else:
                     return (500, f"Unsupported message type '{message_type}'")
 
-                formatted_attachments.append({
-                    "id": record_id,
-                    "type": record_type
-                })
+                formatted_attachments.append({"id": record_id, "type": record_type})
 
             # Add handshake protocols to message body
             data = {
                 "use_public_did": data.get("use_public_did", False),
-                "attachments": formatted_attachments
+                "attachments": formatted_attachments,
             }
 
             # If no handshake_protocols is provided and no formatted attachments we use didexchange handshake protocol
@@ -1083,7 +1065,7 @@
 
         (resp_status, resp_text) = await self.admin_POST(agent_operation, data)
 
-        # TODO: this now returns an oob record. If connection_id is present fetch the 
+        # TODO: this now returns an oob record. If connection_id is present fetch the
         # connection and return that. Otherwise return state "invitation-received"
         log_msg(resp_status, resp_text)
         if resp_status == 200 and operation == "receive-invitation":
@@ -1094,11 +1076,13 @@
 
             # If connection exists return the actual connection
             if connection_id:
-                (resp_status, resp_text) = await self.admin_GET(f"/connections/{connection_id}")
+                (resp_status, resp_text) = await self.admin_GET(
+                    f"/connections/{connection_id}"
+                )
                 resp_text = self.agent_state_translation(command.topic, resp_text)
             elif state == "prepare-response":
-              resp_json["state"] = "invitation-received"
-              resp_text = json.dumps(resp_json)
+                resp_json["state"] = "invitation-received"
+                resp_text = json.dumps(resp_json)
         elif resp_status == 200:
             resp_text = self.agent_state_translation(command.topic, resp_text)
         return (resp_status, resp_text)
@@ -1266,10 +1250,9 @@
 
             if operation == "create-offer":
                 resp_json = json.loads(resp_text)
-                resp_text = json.dumps({
-                    "record": resp_json,
-                    "message": resp_json["cred_offer"]
-                })
+                resp_text = json.dumps(
+                    {"record": resp_json, "message": resp_json["cred_offer"]}
+                )
             return (resp_status, resp_text)
 
     async def handle_proof_v2_POST(self, command: BackchannelCommand):
@@ -1333,10 +1316,9 @@
 
             if operation == "create-request":
                 resp_json = json.loads(resp_text)
-                resp_text = json.dumps({
-                    "record": resp_json,
-                    "message": resp_json["pres_request"]
-                })
+                resp_text = json.dumps(
+                    {"record": resp_json, "message": resp_json["pres_request"]}
+                )
 
             log_msg(resp_status, resp_text)
             resp_text = self.move_field_to_top_level(resp_text, "state")
@@ -1725,13 +1707,17 @@
             return (resp_status, resp_text)
 
         elif topic == "revocation-notification" and record_id:
-            revocation_notification = pop_resource(record_id, "revocation-notification-msg")
+            revocation_notification = pop_resource(
+                record_id, "revocation-notification-msg"
+            )
             i = 0
             while revocation_notification is None and i < MAX_TIMEOUT:
                 await asyncio.sleep(1)
-                revocation_notification = pop_resource(record_id, "revocation-notification-msg")
+                revocation_notification = pop_resource(
+                    record_id, "revocation-notification-msg"
+                )
                 i = i + 1
-            
+
             # Not sure why the status is 200 even if not found? That's quite confusing
             resp_status = 200
             if revocation_notification:
@@ -2178,7 +2164,7 @@
                             "rev_reg_id": data["rev_registry_id"],
                             "publish": str(data["publish_immediately"]).lower(),
                         }
-                    
+
                     # Revocation Notification
                     notify_connection_id = data.get("notify_connection_id")
                     if notify_connection_id:
