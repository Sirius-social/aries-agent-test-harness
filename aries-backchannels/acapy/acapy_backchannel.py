import asyncio
import functools
import json
import logging
import os
import subprocess
import sys

from timeit import default_timer
from typing import Tuple

from aiohttp import (
    web,
    ClientSession,
    ClientRequest,
    ClientError,
    ClientTimeout,
)

from python.agent_backchannel import (
    AgentBackchannel,
    default_genesis_txns,
    RUN_MODE,
    START_TIMEOUT,
)
from python.utils import flatten, log_msg, output_reader, prompt_loop
from python.storage import (
    get_resource,
    push_resource,
    pop_resource,
    pop_resource_latest,
)

# from helpers.jsonmapper.json_mapper import JsonMapper

LOGGER = logging.getLogger(__name__)

MAX_TIMEOUT = 5

AGENT_NAME = os.getenv("AGENT_NAME", "Agent")

# AIP level is 10 or 20
AIP_CONFIG = int(os.getenv("AIP_CONFIG", "10"))

DEFAULT_BIN_PATH = "../venv/bin"
DEFAULT_PYTHON_PATH = ".."

if RUN_MODE == "docker":
    DEFAULT_BIN_PATH = "./bin"
    DEFAULT_PYTHON_PATH = "."
elif RUN_MODE == "pwd":
    DEFAULT_BIN_PATH = "./bin"
    DEFAULT_PYTHON_PATH = "."


class AcaPyAgentBackchannel(AgentBackchannel):
    def __init__(
        self,
        ident: str,
        http_port: int,
        admin_port: int,
        genesis_data: str = None,
        params: dict = {},
    ):
        super().__init__(ident, http_port, admin_port, genesis_data, params)

        # get aca-py version if available
        self.acapy_version = None
        try:
            with open("./acapy-version.txt", "r") as file:
                self.acapy_version = file.readline()
        except Exception:
            # ignore errors
            pass

        # set the acapy AIP version, defaulting to AIP10
        self.aip_version = "AIP10"

        # set the auto response/request flags
        self.auto_accept_requests = False
        self.auto_respond_messages = False

        # Aca-py : RFC
        self.connectionStateTranslationDict = {
            "invitation": "invited",
            "request": "requested",
            "response": "responded",
            "active": "complete",
        }

        # Aca-py : RFC
        self.issueCredentialStateTranslationDict = {
            "proposal_sent": "proposal-sent",
            "proposal_received": "proposal-received",
            "offer_sent": "offer-sent",
            "offer_received": "offer-received",
            "request_sent": "request-sent",
            "request_received": "request-received",
            "credential_issued": "credential-issued",
            "credential_received": "credential-received",
            "credential_acked": "done",
        }

        # AATH API : Acapy Admin API
        self.issueCredentialv2OperationTranslationDict = {
            "send-proposal": "send-proposal",
            "send-offer": "send-offer",
            "send-request": "send-request",
            "issue": "issue",
            "store": "store",
        }

        # AATH API : Acapy Admin API
        self.proofv2OperationTranslationDict = {
            "create-send-connectionless-request": "create-request",
            "send-presentation": "send-presentation",
            "send-request": "send-request",
            "verify-presentation": "verify-presentation",
            "send-proposal": "send-proposal",
        }

        # AATH API : Acapy Admin API
        self.TopicTranslationDict = {
            "issue-credential": "/issue-credential/",
            "issue-credential-v2": "/issue-credential-2.0/",
            "proof-v2": "/present-proof-2.0/",
        }

        self.credFormatFilterTranslationDict = {"indy": "indy", "json-ld": "ld_proof"}

        self.proofTypeKeyTypeTranslationDict = {
            "Ed25519Signature2018": "ed25519",
            "BbsBlsSignature2020": "bls12381g2",
        }

        # Aca-py : RFC
        self.presentProofStateTranslationDict = {
            "request_sent": "request-sent",
            "request_received": "request-received",
            "proposal_sent": "proposal-sent",
            "proposal_received": "proposal-received",
            "presentation_sent": "presentation-sent",
            "presentation_received": "presentation-received",
            "reject_sent": "reject-sent",
            "verified": "done",
            "presentation_acked": "done",
        }

        # Aca-py : RFC
        self.didExchangeResponderStateTranslationDict = {
            "initial": "invitation-sent",
            "invitation": "invitation-received",
            "request": "request-received",
            "response": "response-sent",
            "?": "abandoned",
            "active": "completed",
        }

        # Aca-py : RFC
        self.didExchangeRequesterStateTranslationDict = {
            "initial": "invitation-sent",
            "invitation": "invitation-received",
            "request": "request-sent",
            "response": "response-received",
            "?": "abandoned",
            "active": "completed",
        }

    def get_acapy_version_as_float(self):
        # construct some number to compare to with > or < instead of listing out the version number
        # if it starts with zero strip it off
        # if it ends in alpha or RC (or "-<anything>"), change it to .1 or 1
        # strip all dots
        # Does that work if I'm testing 0.5.5.1 hot fix? Just strip off the .1 since there won't be a major change here.

        if not self.acapy_version or 0 == len(self.acapy_version):
            return 0.0

        descriptiveTrailer = "-"
        comparibleVersion = self.acapy_version
        if comparibleVersion.startswith("0"):
            comparibleVersion = comparibleVersion[len("0") :]
        if "." in comparibleVersion:
            stringParts = comparibleVersion.split(".")
            comparibleVersion = "".join(stringParts)
        if descriptiveTrailer in comparibleVersion:
            # This means its not an offical release and came from Master/Main
            # replace with a .1 so that the number is higher than an offical release
            comparibleVersion = comparibleVersion.split(descriptiveTrailer)[0] + ".1"

        #  Make it a number. At this point "0.5.5-RC" should be 55.1. "0.5.4" should be 54.
        return float(comparibleVersion)

    def get_agent_args(self):
        result = [
            ("--endpoint", self.endpoint),
            ("--label", self.label),
            # "--auto-ping-connection",
            # "--auto-accept-invites",
            # "--auto-accept-requests",
            # "--auto-respond-messages",
            ("--inbound-transport", "http", "0.0.0.0", str(self.http_port)),
            ("--outbound-transport", "http"),
            ("--admin", "0.0.0.0", str(self.admin_port)),
            "--admin-insecure-mode",
            "--public-invites",
            ("--wallet-type", self.wallet_type),
            ("--wallet-name", self.wallet_name),
            ("--wallet-key", self.wallet_key),
        ]

        # Backchannel needs to handle operations that may be called in the protocol by the tests
        # but if auto respond or auto accept request in on then the handlers will just return success
        if "--auto-accept-requests" in result:
            self.auto_accept_requests = True
        if "--auto-respond-messages" in result:
            self.auto_respond_messages = True

        if self.get_acapy_version_as_float() > 56:
            result.append(("--auto-provision", "--recreate-wallet"))

        if self.genesis_data:
            result.append(("--genesis-transactions", self.genesis_data))
        if self.seed:
            result.append(("--seed", self.seed))
        if self.storage_type:
            result.append(("--storage-type", self.storage_type))
        if self.postgres:
            result.extend(
                [
                    ("--wallet-storage-type", "postgres_storage"),
                    ("--wallet-storage-config", json.dumps(self.postgres_config)),
                    ("--wallet-storage-creds", json.dumps(self.postgres_creds)),
                ]
            )
        if self.webhook_url:
            result.append(("--webhook-url", self.webhook_url))

        # This code for Tails Server is included here because aca-py does not support the env var directly yet.
        # when it does (and there is talk of supporting YAML) then this code can be removed.
        if os.getenv("TAILS_SERVER_URL") is not None:
            # if the env var is set for tails server then use that.
            result.append(("--tails-server-base-url", os.getenv("TAILS_SERVER_URL")))
        else:
            # if the tails server env is not set use the gov.bc TEST tails server.
            result.append(
                (
                    "--tails-server-base-url",
                    "https://tails-server-test.pathfinder.gov.bc.ca",
                )
            )

        if AIP_CONFIG >= 20 or os.getenv("EMIT_NEW_DIDCOMM_PREFIX") is not None:
            # if the env var is set for tails server then use that.
            result.append(("--emit-new-didcomm-prefix"))

        if AIP_CONFIG >= 20 or os.getenv("EMIT_NEW_DIDCOMM_MIME_TYPE") is not None:
            # if the env var is set for tails server then use that.
            result.append(("--emit-new-didcomm-mime-type"))

        # This code for log level is included here because aca-py does not support the env var directly yet.
        # when it does (and there is talk of supporting YAML) then this code can be removed.
        if os.getenv("LOG_LEVEL") is not None:
            result.append(("--log-level", os.getenv("LOG_LEVEL")))

        # result.append(("--trace", "--trace-target", "log", "--trace-tag", "acapy.events", "--trace-label", "acapy",))

        # if self.extra_args:
        #    result.extend(self.extra_args)

        return result

    async def listen_webhooks(self, webhook_port):
        self.webhook_port = webhook_port
        if RUN_MODE == "pwd":
            self.webhook_url = f"http://localhost:{str(webhook_port)}/webhooks"
        else:
            self.webhook_url = (
                f"http://{self.external_host}:{str(webhook_port)}/webhooks"
            )
        app = web.Application()
        app.add_routes([web.post("/webhooks/topic/{topic}/", self._receive_webhook)])
        runner = web.AppRunner(app)
        await runner.setup()
        self.webhook_site = web.TCPSite(runner, "0.0.0.0", webhook_port)
        await self.webhook_site.start()
        print("Listening to web_hooks on port", webhook_port)

    async def _receive_webhook(self, request: ClientRequest):
        topic = request.match_info["topic"]
        payload = await request.json()
        await self.handle_webhook(topic, payload)
        # TODO web hooks don't require a response???
        return web.Response(text="")

    async def handle_webhook(self, topic: str, payload):
        if topic != "webhook":  # would recurse
            handler = f"handle_{topic}"

            # Remove this handler change when bug is fixed.
            if handler == "handle_oob-invitation":
                handler = "handle_oob_invitation"

            method = getattr(self, handler, None)
            # put a log message here
            log_msg("Passing webhook payload to handler " + handler)
            if method:
                await method(payload)
            else:
                log_msg(
                    f"Error: agent {self.ident} "
                    f"has no method {handler} "
                    f"to handle webhook on topic {topic}"
                )
        else:
            log_msg(
                "in webhook, topic is: " + topic + " payload is: " + json.dumps(payload)
            )

    async def handle_connections(self, message):
        if "request_id" in message:
            # This is a did-exchange message based on a Public DID non-invitation
            request_id = message["request_id"]
            push_resource(request_id, "didexchange-msg", message)
        elif message["connection_protocol"] == "didexchange/1.0":
            # This is an did-exchange message based on a Non-Public DID invitation
            invitation_id = message["invitation_msg_id"]
            push_resource(invitation_id, "didexchange-msg", message)
        elif message["connection_protocol"] == "connections/1.0":
            connection_id = message["connection_id"]
            push_resource(connection_id, "connection-msg", message)
        else:
            raise Exception(
                f"Unknown message type in Connections Webhook: {json.dumps(message)}"
            )
        log_msg("Received a Connection Webhook message: " + json.dumps(message))

    async def handle_issue_credential(self, message):
        thread_id = message["thread_id"]
        push_resource(thread_id, "credential-msg", message)
        log_msg("Received Issue Credential Webhook message: " + json.dumps(message))
        if "revocation_id" in message:  # also push as a revocation message
            push_resource(thread_id, "revocation-registry-msg", message)
            log_msg("Issue Credential Webhook message contains revocation info")

    async def handle_issue_credential_v2_0(self, message):
        thread_id = message["thread_id"]
        push_resource(thread_id, "credential-msg", message)
        log_msg("Received Issue Credential v2 Webhook message: " + json.dumps(message))
        if "revocation_id" in message:  # also push as a revocation message
            push_resource(thread_id, "revocation-registry-msg", message)
            log_msg("Issue Credential Webhook message contains revocation info")

    async def handle_present_proof_v2_0(self, message):
        thread_id = message["thread_id"]
        push_resource(thread_id, "presentation-msg", message)
        log_msg("Received a Present Proof v2 Webhook message: " + json.dumps(message))

    async def handle_present_proof(self, message):
        thread_id = message["thread_id"]
        push_resource(thread_id, "presentation-msg", message)
        log_msg("Received a Present Proof Webhook message: " + json.dumps(message))

    async def handle_revocation_registry(self, message):
        # No thread id in the webhook for revocation registry messages
        cred_def_id = message["cred_def_id"]
        push_resource(cred_def_id, "revocation-registry-msg", message)
        log_msg("Received Revocation Registry Webhook message: " + json.dumps(message))

    async def handle_oob_invitation(self, message):
        # No thread id in the webhook for revocation registry messages
        invitation_id = message["invitation_id"]
        push_resource(invitation_id, "oob-inviation-msg", message)
        log_msg(
            "Received Out of Band Invitation Webhook message: " + json.dumps(message)
        )

    async def handle_problem_report(self, message):
        thread_id = message["thread_id"]
        push_resource(thread_id, "problem-report-msg", message)
        log_msg("Received Problem Report Webhook message: " + json.dumps(message))

    async def swap_thread_id_for_exchange_id(self, thread_id, data_type, id_txt):
        timeout = 0
        webcall_returned = None
        while webcall_returned is None or timeout == 20:
            msg = get_resource(thread_id, data_type)
            try:
                ex_id = msg[0][id_txt]
                webcall_returned = True
            except TypeError:
                await asyncio.sleep(1)
                timeout += 1
        if timeout == 20:
            raise TimeoutError(
                "Timeout waiting for web callback to retrieve the thread id based on the exchange id"
            )
        return ex_id

    async def make_admin_request(
        self, method, path, data=None, text=False, params=None
    ) -> (int, str):
        params = {k: v for (k, v) in (params or {}).items() if v is not None}
        async with self.client_session.request(
            method, self.admin_url + path, json=data, params=params
        ) as resp:
            resp_status = resp.status
            resp_text = await resp.text()
            return (resp_status, resp_text)

    async def admin_GET(self, path, text=False, params=None) -> Tuple[int, str]:
        try:
            return await self.make_admin_request("GET", path, None, text, params)
        except ClientError as e:
            self.log(f"Error during GET {path}: {str(e)}")
            raise

    async def admin_DELETE(self, path, text=False, params=None) -> Tuple[int, str]:
        try:
            return await self.make_admin_request("DELETE", path, None, text, params)
        except ClientError as e:
            self.log(f"Error during DELETE {path}: {str(e)}")
            raise

    async def admin_POST(
        self, path, data=None, text=False, params=None
    ) -> Tuple[int, str]:
        try:
            return await self.make_admin_request("POST", path, data, text, params)
        except ClientError as e:
            self.log(f"Error during POST {path}: {str(e)}")
            raise

    async def make_agent_POST_request(
        self, op, rec_id=None, data=None, text=False, params=None
    ) -> Tuple[int, str]:

        if op["topic"] == "connection":
            operation = op["operation"]
            if operation == "create-invitation":
                agent_operation = "/connections/" + operation

                (resp_status, resp_text) = await self.admin_POST(agent_operation)

                # extract invitation from the agent's response
                invitation_resp = json.loads(resp_text)
                resp_text = json.dumps(invitation_resp)

                if resp_status == 200:
                    resp_text = self.agent_state_translation(
                        op["topic"], operation, resp_text
                    )
                return (resp_status, resp_text)

            elif operation == "receive-invitation":
                agent_operation = "/connections/" + operation

                (resp_status, resp_text) = await self.admin_POST(
                    agent_operation, data=data
                )
                if resp_status == 200:
                    resp_text = self.agent_state_translation(
                        op["topic"], None, resp_text
                    )
                return (resp_status, resp_text)

            elif (
                operation == "accept-invitation"
                or operation == "accept-request"
                or operation == "remove"
                or operation == "start-introduction"
                or operation == "send-ping"
            ):
                connection_id = rec_id
                agent_operation = "/connections/" + connection_id + "/" + operation
                log_msg("POST Request: ", agent_operation, data)

                if self.auto_accept_requests and operation == "accept-request":
                    resp_status = 200
                    resp_text = 'Aca-py agent in auto accept request mode. accept-request operation not called.'
                else:
                    (resp_status, resp_text) = await self.admin_POST(agent_operation, data)
                    if resp_status == 200: resp_text = self.agent_state_translation(op["topic"], None, resp_text)
                
                log_msg(resp_status, resp_text)
<<<<<<< HEAD
=======
                if resp_status == 200:
                    resp_text = self.agent_state_translation(
                        op["topic"], None, resp_text
                    )
>>>>>>> 9df6719d
                return (resp_status, resp_text)

        elif op["topic"] == "schema":
            # POST operation is to create a new schema
            agent_operation = "/schemas"
            log_msg(agent_operation, data)

            (resp_status, resp_text) = await self.admin_POST(agent_operation, data)

            log_msg(resp_status, resp_text)
            resp_text = self.move_field_to_top_level(resp_text, "schema_id")
            return (resp_status, resp_text)

        elif op["topic"] == "credential-definition":
            # POST operation is to create a new cred def
            agent_operation = "/credential-definitions"
            log_msg(agent_operation, data)

            (resp_status, resp_text) = await self.admin_POST(agent_operation, data)

            log_msg(resp_status, resp_text)
            resp_text = self.move_field_to_top_level(
                resp_text, "credential_definition_id"
            )
            return (resp_status, resp_text)

        elif op["topic"] == "issue-credential":
            operation = op["operation"]

            acapy_topic = "/issue-credential/"

            if rec_id is None:
                agent_operation = acapy_topic + operation
            else:
                if (
                    operation == "send-offer"
                    or operation == "send-request"
                    or operation == "issue"
                    or operation == "store"
                ):
                    # swap thread id for cred ex id from the webhook
                    cred_ex_id = await self.swap_thread_id_for_exchange_id(
                        rec_id, "credential-msg", "credential_exchange_id"
                    )
                    agent_operation = (
                        acapy_topic + "records/" + cred_ex_id + "/" + operation
                    )
                # Make Special provisions for revoke since it is passing multiple query params not just one id.
                elif operation == "revoke":
                    cred_rev_id = rec_id
                    rev_reg_id = data["rev_registry_id"]
                    publish = data["publish_immediately"]
                    agent_operation = (
                        acapy_topic
                        + operation
                        + "?cred_rev_id="
                        + cred_rev_id
                        + "&rev_reg_id="
                        + rev_reg_id
                        + "&publish="
                        + str(publish).lower()
                    )
                    data = None
                else:
                    agent_operation = acapy_topic + operation

            log_msg(agent_operation, data)

            (resp_status, resp_text) = await self.admin_POST(agent_operation, data)

            log_msg(resp_status, resp_text)
            if resp_status == 200 and self.aip_version != "AIP20":
                resp_text = self.agent_state_translation(op["topic"], None, resp_text)
            return (resp_status, resp_text)

        # Handle issue credential v2 POST operations
        elif op["topic"] == "issue-credential-v2":
            (resp_status, resp_text) = await self.handle_issue_credential_v2_POST(
                op, rec_id=rec_id, data=data
            )
            return (resp_status, resp_text)

        # Handle issue credential v2 POST operations
        elif op["topic"] == "proof-v2":
            (resp_status, resp_text) = await self.handle_proof_v2_POST(
                op, rec_id=rec_id, data=data
            )
            return (resp_status, resp_text)

        elif op["topic"] == "revocation":
            # set the acapyversion to master since work to set it is not complete. Remove when master report proper version
            # self.acapy_version = "0.5.5-RC"
            operation = op["operation"]
            (
                agent_operation,
                admin_data,
            ) = await self.get_agent_operation_acapy_version_based(
                op["topic"], operation, rec_id, data
            )

            log_msg(agent_operation, admin_data)

            if admin_data is None:
                (resp_status, resp_text) = await self.admin_POST(agent_operation)
            else:
                (resp_status, resp_text) = await self.admin_POST(
                    agent_operation, admin_data
                )

            log_msg(resp_status, resp_text)
            if resp_status == 200:
                resp_text = self.agent_state_translation(op["topic"], None, resp_text)
            return (resp_status, resp_text)

        elif op["topic"] == "proof":
            operation = op["operation"]
            if operation == "create-send-connectionless-request":
                operation = "create-request"
            if rec_id is None:
                agent_operation = "/present-proof/" + operation
            else:
                if (
                    operation == "send-presentation"
                    or operation == "send-request"
                    or operation == "verify-presentation"
                    or operation == "remove"
                ):

                    if (
                        operation not in "send-presentation"
                        or operation not in "send-request"
                    ) and (data is None or "~service" not in data):
                        # swap thread id for pres ex id from the webhook
                        pres_ex_id = await self.swap_thread_id_for_exchange_id(
                            rec_id, "presentation-msg", "presentation_exchange_id"
                        )
                    else:
                        # swap the thread id for the pres ex id in the service decorator (this is a connectionless proof)
                        pres_ex_id = data["~service"]["recipientKeys"][0]
                    agent_operation = (
                        "/present-proof/records/" + pres_ex_id + "/" + operation
                    )

                else:
                    agent_operation = "/present-proof/" + operation

            log_msg(agent_operation, data)

            if data is not None:
                # Format the message data that came from the test, to what the Aca-py admin api expects.
                data = self.map_test_json_to_admin_api_json(
                    op["topic"], operation, data
                )

            (resp_status, resp_text) = await self.admin_POST(agent_operation, data)

            log_msg(resp_status, resp_text)
            if resp_status == 200:
                resp_text = self.agent_state_translation(op["topic"], None, resp_text)
            return (resp_status, resp_text)

        # Handle out of band POST operations
        elif op["topic"] == "out-of-band":
            (resp_status, resp_text) = await self.handle_out_of_band_POST(op, data=data)
            return (resp_status, resp_text)

        # Handle did exchange POST operations
        elif op["topic"] == "did-exchange":
            (resp_status, resp_text) = await self.handle_did_exchange_POST(
                op, rec_id=rec_id, data=data
            )
            return (resp_status, resp_text)

        return (501, "501: Not Implemented\n\n".encode("utf8"))

    async def handle_out_of_band_POST(self, op, rec_id=None, data=None):
        operation = op["operation"]
        agent_operation = "/out-of-band/"
        if operation == "send-invitation-message":
            # http://localhost:8022/out-of-band/create-invitation?auto_accept=false&multi_use=false
            # TODO Check the data for auto_accept and multi_use. If it exists use those values then pop them out, otherwise false.
            auto_accept = "false"
            multi_use = "false"
            agent_operation = (
                agent_operation
                + "create-invitation"
                + "?auto_accept="
                + auto_accept
                + "&multi_use="
                + multi_use
            )

            # Add handshake protocols to message body
            admindata = {
                "handshake_protocols": [
                    "did:sov:BzCbsNYhMrjHiqZDTUASHg;spec/didexchange/1.0"
                ],
                "use_public_did": data["use_public_did"],
            }
            data = admindata

        elif operation == "receive-invitation":
            # TODO check for Alias and Auto_accept in data to add to the call (works without for now)
            # TODO add use_existing_connection=false in data in the test to pass to here.
            use_existing_connection = "false"
            auto_accept = "false"
            agent_operation = (
                agent_operation
                + "receive-invitation"
                + "?auto_accept="
                + auto_accept
                + "&use_existing_connection="
                + use_existing_connection
            )
            # agent_operation = "/didexchange/" + "receive-invitation"

        (resp_status, resp_text) = await self.admin_POST(agent_operation, data)
        if resp_status == 200:
            resp_text = self.agent_state_translation(op["topic"], operation, resp_text)
        return (resp_status, resp_text)

    async def handle_did_exchange_POST(self, op, rec_id=None, data=None):
        operation = op["operation"]
        agent_operation = "/didexchange/"
        if operation == "send-request":
            agent_operation = agent_operation + rec_id + "/accept-invitation"

        elif operation == "receive-invitation":
            agent_operation = agent_operation + operation

        elif operation == "send-response":
            if self.auto_accept_requests:
                resp_status = 200
                resp_text = 'Aca-py agent in auto accept request mode. accept-request operation not called.'
                return (resp_status, resp_text)
            else:
                agent_operation = agent_operation + rec_id + "/accept-request"

        elif operation == "create-request-resolvable-did":
            their_public_did = data["their_public_did"]
            agent_operation = (
                agent_operation + "create-request?their_public_did=" + their_public_did
            )
            data = None

        elif operation == "receive-request-resolvable-did":
            # as of PR 1182 in aries-cloudagent-python receive-request is no longer needed.
            # this is done automatically by the responder.
            # The test expects a connection_id returned so, return the last webhook message
            # agent_operation = agent_operation + "receive-request"

            (wh_status, wh_text) = await self.make_agent_GET_request_response(
                op["topic"], rec_id=None, message_name="didexchange-msg"
            )
            return (wh_status, wh_text)

        (resp_status, resp_text) = await self.admin_POST(agent_operation, data)
        if resp_status == 200:
            resp_text = self.agent_state_translation(op["topic"], operation, resp_text)
        return (resp_status, resp_text)

    async def handle_issue_credential_v2_POST(self, op, rec_id=None, data=None):
        operation = op["operation"]
        topic = op["topic"]

        if operation == "prepare-json-ld":
            key_type = self.proofTypeKeyTypeTranslationDict[data["proof_type"]]

            # Retrieve matching dids
            resp_status, resp_text = await self.admin_GET(
                "/wallet/did",
                params={"method": data["did_method"], "key_type": key_type},
            )

            did = None
            if resp_status == 200:
                resp_json = json.loads(resp_text)

                # If there is a matching did use it
                if len(resp_json["results"]) > 0:
                    # Get first matching did
                    did = resp_json["results"][0]["did"]

            # If there was no matching did create a new one
            if not did:
                (resp_status, resp_text) = await self.admin_POST(
                    "/wallet/did/create",
                    {"method": data["did_method"], "options": {"key_type": key_type}},
                )
                if resp_status == 200:
                    resp_json = json.loads(resp_text)
                    did = resp_json["result"]["did"]

            if did:
                resp_text = json.dumps({"did": did})

            log_msg(resp_status, resp_text)
            return (resp_status, resp_text)

        if rec_id is None:
            agent_operation = (
                self.TopicTranslationDict[topic]
                + self.issueCredentialv2OperationTranslationDict[operation]
            )
        else:
            # swap thread id for cred ex id from the webhook
            cred_ex_id = await self.swap_thread_id_for_exchange_id(
                rec_id, "credential-msg", "cred_ex_id"
            )
            agent_operation = (
                self.TopicTranslationDict[topic]
                + "records/"
                + cred_ex_id
                + "/"
                + self.issueCredentialv2OperationTranslationDict[operation]
            )

        # Map AATH filter keys to ACA-Py filter keys
        # e.g. data.filters.json-ld becomes data.filters.ld_proof
        if data and "filter" in data:
            data["filter"] = dict(
                (self.credFormatFilterTranslationDict[name], val)
                for name, val in data["filter"].items()
            )

        log_msg(agent_operation, data)

        (resp_status, resp_text) = await self.admin_POST(agent_operation, data)

        if operation == "store":
            resp_json = json.loads(resp_text)

            if resp_json["ld_proof"]:
                resp_json["json-ld"] = resp_json.pop("ld_proof")

            # Return less ACA-Py specific credential identifier key
            for key in resp_json:
                if resp_json[key] and resp_json[key].get("cred_id_stored"):
                    resp_json[key]["credential_id"] = resp_json[key].get(
                        "cred_id_stored"
                    )

            resp_text = json.dumps(resp_json)

        log_msg(resp_status, resp_text)
        # Looks like all v2 states are RFC states. Yah!
        # if resp_status == 200: resp_text = self.agent_state_translation(topic], None, resp_text)
        resp_text = self.move_field_to_top_level(resp_text, "state")
        return (resp_status, resp_text)

    async def handle_proof_v2_POST(self, op, rec_id=None, data=None):
        operation = op["operation"]
        topic = op["topic"]

        if rec_id is None:
            agent_operation = (
                self.TopicTranslationDict[topic]
                + self.proofv2OperationTranslationDict[operation]
            )
        else:
            # swap thread id for cred ex id from the webhook
            pres_ex_id = await self.swap_thread_id_for_exchange_id(
                rec_id, "presentation-msg", "pres_ex_id"
            )
            agent_operation = (
                self.TopicTranslationDict[topic]
                + "records/"
                + pres_ex_id
                + "/"
                + self.proofv2OperationTranslationDict[operation]
            )

        log_msg(
            f"Data passed to backchannel by test for operation: {agent_operation}", data
        )
        if data is not None:
            # Format the message data that came from the test, to what the Aca-py admin api expects.
            data = self.map_test_json_to_admin_api_json("proof-v2", operation, data)
        log_msg(
            f"Data translated by backchannel to send to agent for operation: {agent_operation}",
            data,
        )
        (resp_status, resp_text) = await self.admin_POST(agent_operation, data)

        log_msg(resp_status, resp_text)
        resp_text = self.move_field_to_top_level(resp_text, "state")
        return (resp_status, resp_text)

    def move_field_to_top_level(self, resp_text, field_to_move):
        # Some reponses have been changed to nest fields that were once at top level.
        # The Test harness expects the these fields to be at the root. Other agents have it at the root.
        # This could be removed if it is common acorss agents to nest these fields in `sent:` for instance.
        resp_json = json.loads(resp_text)
        if field_to_move in resp_json:
            # If it is already a top level field, forget about it.
            return resp_text
        else:
            # Find the field and put a copy as a top level
            for key in resp_json:
                if field_to_move in resp_json[key]:
                    field_value = resp_json[key][field_to_move]
                    resp_json[field_to_move] = field_value
                    return json.dumps(resp_json)

    async def make_agent_GET_request(
        self, op, rec_id=None, text=False, params=None
    ) -> Tuple[int, str]:

        if op["topic"] == "status":
            status = 200 if self.ACTIVE else 418
            status_msg = "Active" if self.ACTIVE else "Inactive"
            return (status, json.dumps({"status": status_msg}))

        if op["topic"] == "version":
            if self.acapy_version is not None:
                status = 200
                # status_msg = json.dumps({"version": self.acapy_version})
                status_msg = self.acapy_version
            else:
                status = 404
                # status_msg = json.dumps({"version": "not found"})
                status_msg = "not found"
            return (status, status_msg)

        elif op["topic"] == "connection":
            if rec_id:
                connection_id = rec_id
                agent_operation = "/connections/" + connection_id
            else:
                agent_operation = "/connections"

            log_msg("GET Request agent operation: ", agent_operation)

            (resp_status, resp_text) = await self.admin_GET(agent_operation)
            if resp_status != 200:
                return (resp_status, resp_text)

            log_msg("GET Request response details: ", resp_status, resp_text)

            resp_json = json.loads(resp_text)
            if rec_id:
                connection_info = {
                    "connection_id": resp_json["connection_id"],
                    "state": resp_json["state"],
                    "connection": resp_json,
                }
                resp_text = json.dumps(connection_info)
            else:
                resp_json = resp_json["results"]
                connection_infos = []
                for connection in resp_json:
                    connection_info = {
                        "connection_id": connection["connection_id"],
                        "state": connection["state"],
                        "connection": connection,
                    }
                    connection_infos.append(connection_info)
                resp_text = json.dumps(connection_infos)
            # translate the state from that the agent gave to what the tests expect
            resp_text = self.agent_state_translation(op["topic"], None, resp_text)
            return (resp_status, resp_text)

        elif op["topic"] == "did":
            agent_operation = "/wallet/did/public"

            (resp_status, resp_text) = await self.admin_GET(agent_operation)
            if resp_status != 200:
                return (resp_status, resp_text)

            resp_json = json.loads(resp_text)
            did = resp_json["result"]

            resp_text = json.dumps(did)
            return (resp_status, resp_text)

        elif op["topic"] == "schema":
            schema_id = rec_id
            agent_operation = "/schemas/" + schema_id

            (resp_status, resp_text) = await self.admin_GET(agent_operation)
            if resp_status != 200:
                return (resp_status, resp_text)

            resp_json = json.loads(resp_text)
            schema = resp_json["schema"]

            resp_text = json.dumps(schema)
            return (resp_status, resp_text)

        elif op["topic"] == "credential-definition":
            cred_def_id = rec_id
            agent_operation = "/credential-definitions/" + cred_def_id

            (resp_status, resp_text) = await self.admin_GET(agent_operation)
            if resp_status != 200:
                return (resp_status, resp_text)

            resp_json = json.loads(resp_text)
            credential_definition = resp_json["credential_definition"]

            resp_text = json.dumps(credential_definition)
            return (resp_status, resp_text)

        elif op["topic"] == "issue-credential":
            # swap thread id for cred ex id from the webhook
            cred_ex_id = await self.swap_thread_id_for_exchange_id(
                rec_id, "credential-msg", "credential_exchange_id"
            )
            agent_operation = (
                self.TopicTranslationDict[op["topic"]] + "records/" + cred_ex_id
            )

            (resp_status, resp_text) = await self.admin_GET(agent_operation)
            if resp_status == 200:
                resp_text = self.agent_state_translation(op["topic"], None, resp_text)
            return (resp_status, resp_text)

        elif op["topic"] == "issue-credential-v2":
            # swap thread id for cred ex id from the webhook
            cred_ex_id = await self.swap_thread_id_for_exchange_id(
                rec_id, "credential-msg", "cred_ex_id"
            )
            agent_operation = (
                self.TopicTranslationDict[op["topic"]] + "records/" + cred_ex_id
            )

            (resp_status, resp_text) = await self.admin_GET(agent_operation)
            resp_text = self.move_field_to_top_level(resp_text, "state")
            return (resp_status, resp_text)

        elif op["topic"] == "credential":
            operation = op["operation"]
            if operation == "revoked":
                agent_operation = "/credential/" + operation + "/" + rec_id
                (resp_status, resp_text) = await self.admin_GET(agent_operation)
                return (resp_status, resp_text)
            else:
                # NOTE: We don't know what type of credential to fetch, so we first try an indy credential.
                # Maybe it would be nice if the test harness passed the credential format that belonged to the
                # credential
                # First try indy credential
                agent_operation = "/credential/" + rec_id
                (resp_status, resp_text) = await self.admin_GET(agent_operation)

                # If not found try w3c credential
                if resp_status == 404:
                    agent_operation = "/credential/w3c/" + rec_id
                    (resp_status, resp_text) = await self.admin_GET(agent_operation)

                    if resp_status == 200:
                        resp_json = json.loads(resp_text)
                        return (
                            resp_status,
                            json.dumps(
                                {
                                    "credential_id": resp_json["record_id"],
                                    "credential": resp_json["cred_value"],
                                }
                            ),
                        )

                return (resp_status, resp_text)

        elif op["topic"] == "proof":
            # swap thread id for pres ex id from the webhook
            pres_ex_id = await self.swap_thread_id_for_exchange_id(
                rec_id, "presentation-msg", "presentation_exchange_id"
            )
            agent_operation = "/present-proof/records/" + pres_ex_id

            (resp_status, resp_text) = await self.admin_GET(agent_operation)
            if resp_status == 200:
                resp_text = self.agent_state_translation(op["topic"], None, resp_text)
            return (resp_status, resp_text)

        elif op["topic"] == "proof-v2":
            # swap thread id for pres ex id from the webhook
            pres_ex_id = await self.swap_thread_id_for_exchange_id(
                rec_id, "presentation-msg", "pres_ex_id"
            )
            agent_operation = (
                self.TopicTranslationDict[op["topic"]] + "records/" + pres_ex_id
            )

            (resp_status, resp_text) = await self.admin_GET(agent_operation)
            # if resp_status == 200: resp_text = self.agent_state_translation(op["topic"], None, resp_text)
            return (resp_status, resp_text)

        elif op["topic"] == "revocation":
            operation = op["operation"]
            (
                agent_operation,
                admin_data,
            ) = await self.get_agent_operation_acapy_version_based(
                op["topic"], operation, rec_id, data=None
            )

            (resp_status, resp_text) = await self.admin_GET(agent_operation)
            return (resp_status, resp_text)

        elif op["topic"] == "did-exchange":

            connection_id = rec_id
            agent_operation = "/connections/" + connection_id

            (resp_status, resp_text) = await self.admin_GET(agent_operation)
            if resp_status == 200:
                resp_text = self.agent_state_translation(op["topic"], None, resp_text)
            return (resp_status, resp_text)

        return (501, "501: Not Implemented\n\n".encode("utf8"))

    async def make_agent_DELETE_request(
        self, op, rec_id=None, data=None, text=False, params=None
    ) -> Tuple[int, str]:
        if op["topic"] == "credential" and rec_id:
            # swap thread id for cred ex id from the webhook
            # cred_ex_id = await self.swap_thread_id_for_exchange_id(rec_id, "credential-msg","credential_exchange_id")
            agent_operation = "/credential/" + rec_id
            # operation = op["operation"]
            # agent_operation, admin_data = await self.get_agent_operation_acapy_version_based(op["topic"], operation, rec_id, data)
            log_msg(agent_operation)

            (resp_status, resp_text) = await self.admin_DELETE(agent_operation)
            if resp_status == 200:
                resp_text = self.agent_state_translation(op["topic"], None, resp_text)
            return (resp_status, resp_text)

        return (501, "501: Not Implemented\n\n".encode("utf8"))

    async def make_agent_GET_request_response(
        self, topic, rec_id=None, text=False, params=None, message_name=None
    ) -> Tuple[int, str]:
        if topic == "connection" and rec_id:
            connection_msg = pop_resource(rec_id, "connection-msg")
            i = 0
            while connection_msg is None and i < MAX_TIMEOUT:
                await asyncio.sleep(1)
                connection_msg = pop_resource(rec_id, "connection-msg")
                i = i + 1

            resp_status = 200
            if connection_msg:
                resp_text = json.dumps(connection_msg)
            else:
                resp_text = "{}"

            return (resp_status, resp_text)

        if topic == "did-exchange" and rec_id:
            didexchange_msg = pop_resource(rec_id, "didexchange-msg")
            i = 0
            while didexchange_msg is None and i < MAX_TIMEOUT:
                await asyncio.sleep(1)
                didexchange_msg = pop_resource(rec_id, "didexchange-msg")
                i = i + 1

            resp_status = 200
            if didexchange_msg:
                resp_text = json.dumps(didexchange_msg)
                resp_text = self.agent_state_translation(topic, None, resp_text)
            else:
                resp_text = "{}"

            return (resp_status, resp_text)

        # Poping webhook messages wihtout an id is unusual. This code may be removed when issue 944 is fixed
        # see https://app.zenhub.com/workspaces/von---verifiable-organization-network-5adf53987ccbaa70597dbec0/issues/hyperledger/aries-cloudagent-python/944
        if topic == "did-exchange" and rec_id is None:
            await asyncio.sleep(1)
            if message_name is not None:
                didexchange_msg = pop_resource_latest(message_name)
            else:
                didexchange_msg = pop_resource_latest("connection-msg")
            i = 0
            while didexchange_msg is None and i < MAX_TIMEOUT:
                await asyncio.sleep(1)
                didexchange_msg = pop_resource_latest("connection-msg")
                i = i + 1

            resp_status = 200
            if didexchange_msg:
                resp_text = json.dumps(didexchange_msg)
                resp_text = self.agent_state_translation(topic, None, resp_text)
            else:
                resp_text = "{}"

            return (resp_status, resp_text)

        elif topic == "issue-credential" and rec_id:
            credential_msg = pop_resource(rec_id, "credential-msg")
            i = 0
            while credential_msg is None and i < MAX_TIMEOUT:
                await asyncio.sleep(1)
                credential_msg = pop_resource(rec_id, "credential-msg")
                i = i + 1

            resp_status = 200
            if credential_msg:
                resp_text = json.dumps(credential_msg)
            else:
                resp_text = "{}"

            return (resp_status, resp_text)

        elif topic == "credential" and rec_id:
            credential_msg = pop_resource(rec_id, "credential-msg")
            i = 0
            while credential_msg is None and i < MAX_TIMEOUT:
                await asyncio.sleep(1)
                credential_msg = pop_resource(rec_id, "credential-msg")
                i = i + 1

            resp_status = 200
            if credential_msg:
                resp_text = json.dumps(credential_msg)
            else:
                resp_text = "{}"

            return (resp_status, resp_text)

        elif topic == "proof" and rec_id:
            presentation_msg = pop_resource(rec_id, "presentation-msg")
            i = 0
            while presentation_msg is None and i < MAX_TIMEOUT:
                await asyncio.sleep(1)
                presentation_msg = pop_resource(rec_id, "presentation-msg")
                i = i + 1

            resp_status = 200
            if presentation_msg:
                resp_text = json.dumps(presentation_msg)
                if resp_status == 200:
                    resp_text = self.agent_state_translation(topic, None, resp_text)
            else:
                resp_text = "{}"

            return (resp_status, resp_text)

        elif topic == "revocation-registry" and rec_id:
            revocation_msg = pop_resource(rec_id, "revocation-registry-msg")
            i = 0
            while revocation_msg is None and i < MAX_TIMEOUT:
                await asyncio.sleep(1)
                revocation_msg = pop_resource(rec_id, "revocation-registry-msg")
                i = i + 1

            resp_status = 200
            if revocation_msg:
                resp_text = json.dumps(revocation_msg)
            else:
                resp_text = "{}"

            return (resp_status, resp_text)

        return (501, "501: Not Implemented\n\n".encode("utf8"))

    def _process(self, args, env, loop):
        proc = subprocess.Popen(
            args,
            env=env,
            encoding="utf-8",
        )
        loop.run_in_executor(
            None,
            output_reader,
            proc.stdout,
            functools.partial(self.handle_output, source="stdout"),
        )
        loop.run_in_executor(
            None,
            output_reader,
            proc.stderr,
            functools.partial(self.handle_output, source="stderr"),
        )
        return proc

    def get_process_args(self, bin_path: str = None):
        # TODO aca-py needs to be in the path so no need to give it a cmd_path
        cmd_path = "aca-py"
        if bin_path is None:
            bin_path = DEFAULT_BIN_PATH
        if bin_path:
            cmd_path = os.path.join(bin_path, cmd_path)
        print("Location of ACA-Py: " + cmd_path)
        if self.get_acapy_version_as_float() > 56:
            return list(flatten(([cmd_path, "start"], self.get_agent_args())))
        else:
            return list(
                flatten((["python3", cmd_path, "start"], self.get_agent_args()))
            )

    async def detect_process(self):
        # text = None

        async def fetch_swagger(url: str, timeout: float):
            text = None
            start = default_timer()
            async with ClientSession(timeout=ClientTimeout(total=3.0)) as session:
                while default_timer() - start < timeout:
                    try:
                        async with session.get(url) as resp:
                            if resp.status == 200:
                                text = await resp.text()
                                break
                    except (ClientError, asyncio.TimeoutError):
                        pass
                    await asyncio.sleep(0.5)
            return text

        status_url = self.admin_url + "/status"
        status_text = await fetch_swagger(status_url, START_TIMEOUT)
        print("Agent running with admin url", self.admin_url)

        if not status_text:
            raise Exception(
                "Timed out waiting for agent process to start. "
                + f"Admin URL: {status_url}"
            )
        ok = False
        try:
            status = json.loads(status_text)
            ok = isinstance(status, dict) and "version" in status
            if ok:
                self.acapy_version = status["version"]
                print(
                    "ACA-py Backchannel running with ACA-py version:",
                    self.acapy_version,
                )
        except json.JSONDecodeError:
            pass
        if not ok:
            raise Exception(
                f"Unexpected response from agent process. Admin URL: {status_url}"
            )

    async def start_process(
        self, python_path: str = None, bin_path: str = None, wait: bool = True
    ):
        my_env = os.environ.copy()
        python_path = DEFAULT_PYTHON_PATH if python_path is None else python_path
        if python_path:
            my_env["PYTHONPATH"] = python_path

        agent_args = self.get_process_args(bin_path)

        # start agent sub-process
        self.log(f"Starting agent sub-process ...")
        self.log(f"agent starting with params: ")
        self.log(agent_args)
        loop = asyncio.get_event_loop()
        self.proc = await loop.run_in_executor(
            None, self._process, agent_args, my_env, loop
        )
        if wait:
            await asyncio.sleep(1.0)
            await self.detect_process()

    def _terminate(self):
        if self.proc and self.proc.poll() is None:
            self.proc.terminate()
            try:
                self.proc.wait(timeout=0.5)
                self.log(f"Exited with return code {self.proc.returncode}")
            except subprocess.TimeoutExpired:
                msg = "Process did not terminate in time"
                self.log(msg)
                raise Exception(msg)

    async def terminate(self):
        loop = asyncio.get_event_loop()
        if self.proc:
            await loop.run_in_executor(None, self._terminate)
        await self.client_session.close()
        if self.webhook_site:
            await self.webhook_site.stop()

    def map_test_json_to_admin_api_json(self, topic, operation, data):
        # If the translation of the json get complicated in the future we might want to consider a switch to JsonMapper or equivalent.
        # json_mapper = JsonMapper()
        # map_specification = {
        #     'name': ['person_name']
        # }
        # JsonMapper(test_json).map(map_specification)

        if topic == "proof":

            if operation == "send-request" or operation == "create-request":
                if operation == "send-proposal":
                    request_type = "presentation_proposal"
                    attachment = "presentations~attach"
                else:
                    request_type = "proof_request"
                    attachment = "request_presentations~attach"

                if (
                    data.get("presentation_proposal", {})
                    .get(attachment, {})
                    .get("data", {})
                    .get("requested_attributes")
                    is None
                ):
                    requested_attributes = {}
                else:
                    requested_attributes = data["presentation_proposal"][attachment][
                        "data"
                    ]["requested_attributes"]

                if (
                    data.get("presentation_proposal", {})
                    .get(attachment, {})
                    .get("data", {})
                    .get("requested_predicates")
                    is None
                ):
                    requested_predicates = {}
                else:
                    requested_predicates = data["presentation_proposal"][attachment][
                        "data"
                    ]["requested_predicates"]

                if (
                    data.get("presentation_proposal", {})
                    .get(attachment, {})
                    .get("data", {})
                    .get("name")
                    is None
                ):
                    proof_request_name = "test proof"
                else:
                    proof_request_name = data["presentation_proposal"][attachment][
                        "data"
                    ]["name"]

                if (
                    data.get("presentation_proposal", {})
                    .get(attachment, {})
                    .get("data", {})
                    .get("version")
                    is None
                ):
                    proof_request_version = "1.0"
                else:
                    proof_request_version = data["presentation_proposal"][attachment][
                        "data"
                    ]["version"]

                if (
                    data.get("presentation_proposal", {})
                    .get(attachment, {})
                    .get("data", {})
                    .get("non_revoked")
                    is None
                ):
                    non_revoked = None
                else:
                    non_revoked = data["presentation_proposal"][attachment]["data"][
                        "non_revoked"
                    ]

                if "connection_id" in data:
                    admin_data = {
                        "comment": data["presentation_proposal"]["comment"],
                        "trace": False,
                        "connection_id": data["connection_id"],
                        request_type: {
                            "name": proof_request_name,
                            "version": proof_request_version,
                            "requested_attributes": requested_attributes,
                            "requested_predicates": requested_predicates,
                        },
                    }
                else:
                    admin_data = {
                        "comment": data["presentation_proposal"]["comment"],
                        "trace": False,
                        request_type: {
                            "name": proof_request_name,
                            "version": proof_request_version,
                            "requested_attributes": requested_attributes,
                            "requested_predicates": requested_predicates,
                        },
                    }
                if non_revoked is not None:
                    admin_data[request_type]["non_revoked"] = non_revoked

            # Make special provisions for proposal. The names are changed in this operation. Should be consistent imo.
            # this whole condition can be removed for V2.0 of the protocol. It will look like more of a send-request in 2.0.
            elif operation == "send-proposal":

                request_type = "presentation_proposal"

                if (
                    data.get("presentation_proposal", {}).get("requested_attributes")
                    == None
                ):
                    requested_attributes = []
                else:
                    requested_attributes = data["presentation_proposal"][
                        "requested_attributes"
                    ]

                if (
                    data.get("presentation_proposal", {}).get("requested_predicates")
                    == None
                ):
                    requested_predicates = []
                else:
                    requested_predicates = data["presentation_proposal"][
                        "requested_predicates"
                    ]

                admin_data = {
                    "comment": data["presentation_proposal"]["comment"],
                    "trace": False,
                    request_type: {
                        "@type": data["presentation_proposal"]["@type"],
                        "attributes": requested_attributes,
                        "predicates": requested_predicates,
                    },
                }

                if "connection_id" in data:
                    admin_data["connection_id"] = data["connection_id"]

            elif operation == "send-presentation":

                if data.get("requested_attributes") == None:
                    requested_attributes = {}
                else:
                    requested_attributes = data["requested_attributes"]

                if data.get("requested_predicates") == None:
                    requested_predicates = {}
                else:
                    requested_predicates = data["requested_predicates"]

                if data.get("self_attested_attributes") == None:
                    self_attested_attributes = {}
                else:
                    self_attested_attributes = data["self_attested_attributes"]

                admin_data = {
                    "comment": data["comment"],
                    "requested_attributes": requested_attributes,
                    "requested_predicates": requested_predicates,
                    "self_attested_attributes": self_attested_attributes,
                }

            else:
                admin_data = data

            # Add on the service decorator if it exists.
            if "~service" in data:
                admin_data["~service"] = data["~service"]

            return admin_data

        if topic == "proof-v2":

            if operation == "send-request":
                request_type = "presentation_request"

                presentation_proposal = data.get("presentation_proposal", {})
                pres_proposal_data = presentation_proposal.get("data", {})
                cred_format = presentation_proposal.get("format")

                if cred_format is None:
                    raise Exception("Credential format not specified for presentation")
                elif cred_format == "indy":
                    requested_attributes = pres_proposal_data.get(
                        "requested_attributes", {}
                    )
                    requested_predicates = pres_proposal_data.get(
                        "requested_predicates", {}
                    )
                    proof_request_name = pres_proposal_data.get("name", "test proof")
                    proof_request_version = pres_proposal_data.get("version", "1.0")
                    non_revoked = pres_proposal_data.get("non_revoked")

                    presentation_request = {
                        cred_format: {
                            "name": proof_request_name,
                            "version": proof_request_version,
                            "requested_attributes": requested_attributes,
                            "requested_predicates": requested_predicates,
                        }
                    }

                    if non_revoked is not None:
                        presentation_request[cred_format]["non_revoked"] = non_revoked

                elif cred_format == "json-ld":
                    # We use DIF format for JSON-LD credentials
                    presentation_request = {"dif": pres_proposal_data}
                else:
                    raise Exception(f"Unknown credential format: {cred_format}")

                admin_data = {
                    "comment": presentation_proposal["comment"],
                    "trace": False,
                    request_type: presentation_request,
                }

                if "connection_id" in presentation_proposal:
                    admin_data["connection_id"] = presentation_proposal["connection_id"]

            elif operation == "send-presentation":

                cred_format = data.get("format")

                if cred_format is None:
                    raise Exception("Credential format not specified for presentation")
                elif cred_format == "indy":
                    requested_attributes = data.get("requested_attributes", {})
                    requested_predicates = data.get("requested_predicates", {})
                    self_attested_attributes = data.get("self_attested_attributes", {})

                    presentation_data = {
                        cred_format: {
                            "requested_attributes": requested_attributes,
                            "requested_predicates": requested_predicates,
                            "self_attested_attributes": self_attested_attributes,
                        }
                    }
                elif cred_format == "json-ld":
                    presentation = data.copy()
                    presentation.pop("format")

                    presentation_data = {"dif": presentation}

                else:
                    raise Exception(f"Unknown credential format: {cred_format}")

                admin_data = {
                    **presentation_data,
                    "comment": data.get("comment", "some comment"),
                }

            else:
                admin_data = data

            # Add on the service decorator if it exists.
            if "~service" in data:
                admin_data["~service"] = data["~service"]

            return admin_data

    def agent_state_translation(self, topic, operation, data):
        # This method is used to translate the agent states passes back in the responses of operations into the states the
        # test harness expects. The test harness expects states to be as they are written in the Protocol's RFC.
        # the following is what the tests/rfc expect vs what aca-py communicates
        # Connection Protocol:
        # Tests/RFC         |   Aca-py
        # invited           |   invitation
        # requested         |   request
        # responded         |   response
        # complete          |   active
        #
        # Issue Credential Protocol:
        # Tests/RFC         |   Aca-py
        # proposal-sent     |   proposal_sent
        # proposal-received |   proposal_received
        # offer-sent        |   offer_sent
        # offer_received    |   offer_received
        # request-sent      |   request_sent
        # request-received  |   request_received
        # credential-issued |   issued
        # credential-received | credential_received
        # done              |   credential_acked
        #
        # Present Proof Protocol:
        # Tests/RFC         |   Aca-py

        resp_json = json.loads(data)
        # Check to see if state is in the json
        if "state" in resp_json:
            agent_state = resp_json["state"]

            # if "did_exchange" in topic:
            #     if "rfc23_state" in resp_json:
            #         rfc_state = resp_json["rfc23_state"]
            #     else:
            #         rfc_state = resp_json["connection"]["rfc23_state"]
            #     data = data.replace('"state"' + ": " + '"' + agent_state + '"', '"state"' + ": " + '"' + rfc_state + '"')
            # else:
            # Check the thier_role property in the data and set the calling method to swap states to the correct role for DID Exchange
            if "their_role" in data:
                # if resp_json["connection"]["their_role"] == "invitee":
                if "invitee" in data:
                    de_state_trans_method = (
                        self.didExchangeResponderStateTranslationDict
                    )
                elif "inviter" in data:
                    de_state_trans_method = (
                        self.didExchangeRequesterStateTranslationDict
                    )
            else:
                # make the trans method any one, since it doesn't matter. It's probably Out of Band.
                de_state_trans_method = self.didExchangeResponderStateTranslationDict

            if topic == "connection":
                # if the response contains didexchange/1.0, swap out the connection states for the did exchange states
                # if "didexchange/1.0" in resp_json["connection_protocol"]:
                if "didexchange/1.0" in data:
                    data = data.replace(
                        '"state"' + ": " + '"' + agent_state + '"',
                        '"state"'
                        + ": "
                        + '"'
                        + de_state_trans_method[agent_state]
                        + '"',
                    )
                else:
                    data = data.replace(
                        agent_state, self.connectionStateTranslationDict[agent_state]
                    )
            elif topic == "issue-credential":
                data = data.replace(
                    agent_state, self.issueCredentialStateTranslationDict[agent_state]
                )
            elif topic == "proof":
                data = data.replace(
                    '"state"' + ": " + '"' + agent_state + '"',
                    '"state"'
                    + ": "
                    + '"'
                    + self.presentProofStateTranslationDict[agent_state]
                    + '"',
                )
            elif topic == "out-of-band":
                data = data.replace(
                    '"state"' + ": " + '"' + agent_state + '"',
                    '"state"' + ": " + '"' + de_state_trans_method[agent_state] + '"',
                )
            elif topic == "did-exchange":
                data = data.replace(
                    '"state"' + ": " + '"' + agent_state + '"',
                    '"state"' + ": " + '"' + de_state_trans_method[agent_state] + '"',
                )
        return data

    async def get_agent_operation_acapy_version_based(
        self, topic, operation, rec_id=None, data=None
    ):
        # Admin api calls may change with acapy releases. For example revocation related calls change
        # between 0.5.4 and 0.5.5. To be able to handle this the backchannel is made aware of the acapy version
        # and constructs the calls based off that version

        # construct some number to compare to with > or < instead of listing out the version number
        comparibleVersion = self.get_acapy_version_as_float()

        if topic == "revocation":
            if operation == "revoke":
                if comparibleVersion > 54:
                    agent_operation = "/revocation/" + operation
                    if "cred_ex_id" in data:
                        admindata = {
                            "cred_ex_ed": data["cred_ex_id"],
                        }
                    else:
                        admindata = {
                            "cred_rev_id": data["cred_rev_id"],
                            "rev_reg_id": data["rev_registry_id"],
                            "publish": str(data["publish_immediately"]).lower(),
                        }
                    data = admindata
                else:
                    agent_operation = "/issue-credential/" + operation

                    if (
                        data is not None
                    ):  # Data should be included with 0.5.4 or lower acapy. Then it takes them as inline parameters.
                        cred_rev_id = data["cred_rev_id"]
                        rev_reg_id = data["rev_registry_id"]
                        publish = data["publish_immediately"]
                        agent_operation = (
                            agent_operation
                            + "?cred_rev_id="
                            + cred_rev_id
                            + "&rev_reg_id="
                            + rev_reg_id
                            + "&publish="
                            + rev_reg_id
                            + str(publish).lower()
                        )
                        data = None
            elif operation == "credential-record":
                agent_operation = "/revocation/" + operation
                if "cred_ex_id" in data:
                    cred_ex_id = data["cred_ex_id"]
                    agent_operation = agent_operation + "?cred_ex_id=" + cred_ex_id
                else:
                    cred_rev_id = data["cred_rev_id"]
                    rev_reg_id = data["rev_registry_id"]
                    agent_operation = (
                        agent_operation
                        + "?cred_rev_id="
                        + cred_rev_id
                        + "&rev_reg_id="
                        + rev_reg_id
                    )
                    data = None
        # elif (topic == "credential"):

        return agent_operation, data


async def main(start_port: int, show_timing: bool = False, interactive: bool = True):

    genesis = await default_genesis_txns()
    if not genesis:
        print("Error retrieving ledger genesis transactions")
        sys.exit(1)

    agent = None

    try:
        agent = AcaPyAgentBackchannel(
            "aca-py." + AGENT_NAME, start_port + 1, start_port + 2, genesis_data=genesis
        )

        # start backchannel (common across all types of agents)
        await agent.listen_backchannel(start_port)

        # start aca-py agent sub-process and listen for web hooks
        await agent.listen_webhooks(start_port + 3)
        await agent.register_did()

        await agent.start_process()
        agent.activate()

        # now wait ...
        if interactive:
            async for option in prompt_loop("(X) Exit? [X] "):
                if option is None or option in "xX":
                    break
        else:
            print("Press Ctrl-C to exit ...")
            remaining_tasks = asyncio.Task.all_tasks()
            await asyncio.gather(*remaining_tasks)

    finally:
        terminated = True
        try:
            if agent:
                await agent.terminate()
        except Exception:
            LOGGER.exception("Error terminating agent:")
            terminated = False

    await asyncio.sleep(0.1)

    if not terminated:
        os._exit(1)


def str2bool(v):
    if isinstance(v, bool):
        return v
    if v.lower() in ("yes", "true", "t", "y", "1"):
        return True
    elif v.lower() in ("no", "false", "f", "n", "0"):
        return False
    else:
        raise argparse.ArgumentTypeError("Boolean value expected.")


if __name__ == "__main__":
    import argparse

    parser = argparse.ArgumentParser(description="Runs a Faber demo agent.")
    parser.add_argument(
        "-p",
        "--port",
        type=int,
        default=8020,
        metavar=("<port>"),
        help="Choose the starting port number to listen on",
    )
    parser.add_argument(
        "-i",
        "--interactive",
        type=str2bool,
        default=True,
        metavar=("<interactive>"),
        help="Start agent interactively",
    )
    args = parser.parse_args()

    try:
        asyncio.get_event_loop().run_until_complete(
            main(start_port=args.port, interactive=args.interactive)
        )
    except KeyboardInterrupt:
        os._exit(1)<|MERGE_RESOLUTION|>--- conflicted
+++ resolved
@@ -483,13 +483,6 @@
                     if resp_status == 200: resp_text = self.agent_state_translation(op["topic"], None, resp_text)
                 
                 log_msg(resp_status, resp_text)
-<<<<<<< HEAD
-=======
-                if resp_status == 200:
-                    resp_text = self.agent_state_translation(
-                        op["topic"], None, resp_text
-                    )
->>>>>>> 9df6719d
                 return (resp_status, resp_text)
 
         elif op["topic"] == "schema":
