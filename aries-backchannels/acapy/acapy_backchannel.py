--- conflicted
+++ resolved
@@ -35,10 +35,7 @@
     pop_resource_latest,
 )
 
-<<<<<<< HEAD
 from acapy.routes.agent_routes import routes as agent_routes
-=======
->>>>>>> d2977556
 from acapy.routes.mediation_routes import (
     routes as mediation_routes,
     get_mediation_record_by_connection_id,
@@ -877,10 +874,7 @@
 
         # If mediator_connection_id is included we should use that as the mediator for this connection
         mediation_id = None
-        if (
-            "mediator_connection_id" in data
-            and data["mediator_connection_id"] != None
-        ):
+        if "mediator_connection_id" in data and data["mediator_connection_id"] != None:
             mediation_record = await get_mediation_record_by_connection_id(
                 self, data["mediator_connection_id"]
             )
@@ -904,19 +898,8 @@
             }
 
             # If mediator_connection_id is included we should use that as the mediator for this connection
-<<<<<<< HEAD
             if mediation_id:
                 data["mediation_id"] = mediation_id
-=======
-            if (
-                "mediator_connection_id" in data
-                and data["mediator_connection_id"] != None
-            ):
-                mediation_record = await get_mediation_record_by_connection_id(
-                    self, data["mediator_connection_id"]
-                )
-                data["mediation_id"] = mediation_record["mediation_id"]
->>>>>>> d2977556
 
         elif operation == "receive-invitation":
             # TODO check for Alias and Auto_accept in data to add to the call (works without for now)
@@ -1544,12 +1527,7 @@
     def _process(
         self, args: List[str], env: Dict[str, str], loop: asyncio.AbstractEventLoop
     ):
-        proc = subprocess.Popen(
-            args,
-            env=env,
-            encoding="utf-8",
-            preexec_fn=os.setsid
-        )
+        proc = subprocess.Popen(args, env=env, encoding="utf-8", preexec_fn=os.setsid)
         stdout = loop.run_in_executor(
             None,
             output_reader,
