--- conflicted
+++ resolved
@@ -227,17 +227,6 @@
         if "thread_id" in resp_json:
             context.cred_thread_id = resp_json["thread_id"]
 
-<<<<<<< HEAD
-    # Check the issuers State
-    assert resp_json["state"] == "offer-sent"
-=======
-    else:
-
-        # If context has the credential thread id then the proposal was done. 
-        (resp_status, resp_text) = agent_backchannel_POST(issuer_url + "/agent/command/", "issue-credential", operation="send-offer", id=context.cred_thread_id)
-        assert resp_status == 200, f'resp_status {resp_status} is not 200; {resp_text}'
->>>>>>> 252749c6
-
     # Check the state of the holder after issuers call of send-offer
     # TODO Removing this line causes too many failures in Acapy-Dotnet Acapy-Afgo. 
     sleep(3)
@@ -254,14 +243,8 @@
     # If @indy then we can be sure we cannot start the protocol from this command. We can be sure that we have previously 
     # received the thread_id.
     #if "Indy" in context.tags:
-<<<<<<< HEAD
     if context.cred_thread_id:
         (resp_status, resp_text) = agent_backchannel_POST(holder_url + "/agent/command/", "issue-credential", operation="send-request", id=context.cred_thread_id)       
-=======
-    if "cred_thread_id" in context:
-        (resp_status, resp_text) = agent_backchannel_POST(holder_url + "/agent/command/", "issue-credential", operation="send-request", id=context.cred_thread_id)
-
->>>>>>> 252749c6
     # If we are starting from here in the protocol you won't have the cred_ex_id or the thread_id
     else:
         (resp_status, resp_text) = agent_backchannel_POST(holder_url + "/agent/command/", "issue-credential", operation="send-request", id=context.connection_id_dict[holder][context.issuer_name])
@@ -345,20 +328,14 @@
         # backchannel can't get the credential
         pass
     else:
-<<<<<<< HEAD
         schema_name = context.schema["schema_name"]
         credentials = context.credential_id_dict[schema_name]
 
         # Check with last credential id
         assert resp_json["referent"] == credentials[-1]
-        assert resp_json["schema_id"] == context.issuer_schema_id_dict[schema_name]
-        assert resp_json["cred_def_id"] == context.credential_definition_id_dict[schema_name]
-=======
-        assert resp_json["referent"] == context.credential_id_dict[context.schema['schema_name']][len(context.credential_id_dict[context.schema['schema_name']])-1]
         # Some agents don't return or have a schema id or cred_def_id, so only check it it exists.
-        if "schema_id" in resp_json: assert resp_json["schema_id"] == context.issuer_schema_id_dict[context.schema["schema_name"]]
-        if "cred_def_id" in resp_json: assert resp_json["cred_def_id"] == context.credential_definition_id_dict[context.schema["schema_name"]]
->>>>>>> 252749c6
+        if "schema_id" in resp_json: assert resp_json["schema_id"] == context.issuer_schema_id_dict[schema_name]
+        if "cred_def_id" in resp_json: assert resp_json["cred_def_id"] == context.credential_definition_id_dict[schema_name]
 
     # Make sure the issuer is not holding the credential
     # get the credential from the holders wallet
