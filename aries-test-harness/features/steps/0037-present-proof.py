from behave import *
import json
from agent_backchannel_client import agent_backchannel_GET, agent_backchannel_POST, expected_agent_state
from agent_test_utils import get_relative_timestamp_to_epoch
from time import sleep

@when('{issuer} issues a new credential to "{prover}" with {credential_data}')
@given('"{prover}" has an issued credential from {issuer} with {credential_data}')
def step_impl(context, prover, issuer, credential_data):
    #assign the credential data to the context for use in the credential offer or proposal. 

    if credential_data != None:
        # Get and assign the data to the context
        # loop as many times as there are schemas and add to the cred data dict based on schema name
        # try:
        #     credential_data_json_file = open('features/data/cred_data_' + context.schema["schema_name"].lower() + '.json')
        #     context.credential_data = json.load(credential_data_json_file)[credential_data]['attributes']
        # except FileNotFoundError:
        #     print(FileNotFoundError + ': features/data/cred_data_' + context.schema["schema_name"].lower() + '.json')

        if "schema_dict" in context:
            for schema in context.schema_dict:
                if 'credential_data_dict' in context:
                    try:
                        credential_data_json_file = open('features/data/cred_data_' + schema.lower() + '.json')
                        context.credential_data_dict[schema] = json.load(credential_data_json_file)[credential_data]['attributes']
                    except FileNotFoundError:
                        print(FileNotFoundError + ': features/data/cred_data_' + schema.lower() + '.json')
                else:
                    try:
                        credential_data_json_file = open('features/data/cred_data_' + schema.lower() + '.json')
                        context.credential_data_dict = {schema: json.load(credential_data_json_file)[credential_data]['attributes']}
                    except FileNotFoundError:
                        print(FileNotFoundError + ': features/data/cred_data_' + schema.lower() + '.json')

        #         context.schema_dict[tag] = schema_json["schema"]
        #         context.support_revocation_dict[tag] = schema_json["cred_def_support_revocation"]
        # else:
        #     context.schema_dict = {tag: schema_json["schema"]}
        #     context.support_revocation_dict = {tag: schema_json["cred_def_support_revocation"]}


    # Call the step below to get the credential issued.
    context.execute_steps('''
        Given "''' + prover + '''" has an issued credential from {issuer}
    '''.format(issuer=issuer))

@given('"{prover}" has an issued credential from {issuer}')
def step_impl(context, prover, issuer):
    # create the Connection between the prover and the issuer
    # TODO: May need to check for an existing connection established from other tests here instead of creating one.
    # Check if a connection between the players has already been established in this test. 
    if prover not in context.connection_id_dict or issuer not in context.connection_id_dict[prover]:
        context.execute_steps('''
            Given "''' + issuer + '''" and "''' + prover + '''" have an existing connection
        ''')


    # make sure the issuer has the credential definition
    # If there is a schema_dict then we are working with mulitple credential types, loop as many times as 
    # there are schemas and add the schema to context as the issue cred tests expect. 
    if 'schema_dict' not in context:
        context.execute_steps('''
        Given "''' + issuer + '''" has a public did
        When "''' + issuer + '''" creates a new schema
        And "''' + issuer + '''" creates a new credential definition
        Then "''' + issuer + '''" has an existing schema
        And "''' + issuer + '''" has an existing credential definition
        ''')
    else:
        for schema in context.schema_dict:
            context.support_revocation = context.support_revocation_dict[schema]
            context.schema = context.schema_dict[schema]
            context.execute_steps('''
            Given "''' + issuer + '''" has a public did
            When "''' + issuer + '''" creates a new schema
            And "''' + issuer + '''" creates a new credential definition
            Then "''' + issuer + '''" has an existing schema
            And "''' + issuer + '''" has an existing credential definition
            ''')

    # setup the holder and issuer for the issue cred sceneario below. The data table in the tests does not setup a holder.
    # The prover is also the holder.
    context.holder_url = context.config.userdata.get(prover)
    context.holder_name = prover
    assert context.holder_url is not None and 0 < len(context.holder_url)
    # The issuer was not in the data table, it was in the gherkin scenario outline examples, so get it and assign it.
    context.issuer_url = context.config.userdata.get(issuer)
    context.issuer_name = issuer
    assert context.issuer_url is not None and 0 < len(context.issuer_url)

    # issue the credential to prover
    # If there is a schema_dict then we are working with mulitple credential types, loop as many times as 
    # there are schemas and add the schema to context as the issue cred tests expect. 
    # if "Indy" in context.tags:
    #     context_steps_start = '''
    #         When  "''' + prover + '''" proposes a credential to "''' + issuer + '''"
    #         And '''
    # else:
    context_steps_start = '''
        When '''
    if 'schema_dict' not in context:
        context_steps = context_steps_start + ''' "''' + issuer + '''" offers a credential
            And "''' + prover + '''" requests the credential
            And  "''' + issuer + '''" issues the credential
            And "''' + prover + '''" acknowledges the credential issue
            Then "''' + prover + '''" has the credential issued
        '''
        context.execute_steps(context_steps)
    else:
        for schema in context.schema_dict:
            context.credential_data = context.credential_data_dict[schema]
            context.schema = context.schema_dict[schema]
            context_steps = context_steps_start + ''' "''' + issuer + '''" offers a credential
                And "''' + prover + '''" requests the credential
                And  "''' + issuer + '''" issues the credential
                And "''' + prover + '''" acknowledges the credential issue
                Then "''' + prover + '''" has the credential issued
            '''
            context.execute_steps(context_steps)
    

@when('"{verifier}" sends a request for proof presentation to "{prover}"')
def step_impl(context, verifier, prover):

    # check for a schema template already loaded in the context. If it is, it was loaded from an external Schema, so use it.
    if "request_for_proof" in context:
        data = context.request_for_proof
        if "non_revoked_timeframe" in context:
             data["non_revoked"] = context.non_revoked_timeframe["non_revoked"]
    else:   
        data = {
                "json": {
                        "requested_attributes": {
                            "attr_1": {
                                "name": "attr_1",
                                "restrictions": [
                                     {
                                         "schema_name": "test_schema." + context.issuer_name,
                                         "schema_version": "1.0.0"
                                     }
                                ]
                            }
                        }
                    }
                }

<<<<<<< HEAD
    if ('connectionless' in context) and (context.connectionless == True):
        presentation_proposal = {
            "@id": "libindy-request-presentation-0",
            "presentation_proposal": {
                "@type": "did:sov:BzCbsNYhMrjHiqZDTUASHg;spec/present-proof/1.0/request-presentation",
                "comment": "This is a comment for the request for presentation.",
                "request_presentations~attach": [{
                    "@id": "libindy-request-presentation-0",
                    "mime-type": "application/json",
                    "data":  data
                }]
=======
    presentation_request = {
        "presentation_request": {
            "comment": "This is a comment for the request for presentation.",
            "proof_request": {
                "data":  data
>>>>>>> 6b78a2eb
            }
        }
    }
    if ('connectionless' in context) and (context.connectionless == True):
        (resp_status, resp_text) = agent_backchannel_POST(context.verifier_url + "/agent/command/", "proof", operation="create-send-connectionless-request", data=presentation_request)
    else:
<<<<<<< HEAD
        presentation_proposal = {
            "connection_id": context.connection_id_dict[verifier][prover],
            "presentation_proposal": {
                "@type": "did:sov:BzCbsNYhMrjHiqZDTUASHg;spec/present-proof/1.0/request-presentation",
                "comment": "This is a comment for the request for presentation.",
                "request_presentations~attach": [{
                    "@id": "libindy-request-presentation-0",
                    "mime-type": "application/json",
                    "data":  data
                }]
            }
        }

    # if ('connectionless' in context) and (context.connectionless == True):
    #     resp_json = json.loads(resp_text)

    #     presentation_proposal["~service"] = {
    #             "recipientKeys": [
    #                 resp_json["presentation_exchange_id"]
    #             ],
    #             "routingKeys": None,
    #             "serviceEndpoint": context.verifier_url
    #             }

=======
        presentation_request["connection_id"] = context.connection_id_dict[verifier][prover]
>>>>>>> 6b78a2eb

        # send presentation request
        (resp_status, resp_text) = agent_backchannel_POST(context.verifier_url + "/agent/command/", "proof", operation="send-request", data=presentation_request)
    
    assert resp_status == 200, f'resp_status {resp_status} is not 200; {resp_text}'
    resp_json = json.loads(resp_text)
    # check the state of the presentation from the verifiers perspective
    #assert resp_json["state"] == "request-sent"

    # save off anything that is returned in the response to use later?
    context.presentation_thread_id = resp_json["thread_id"]

    # check the state of the presentation from the provers perspective
    # if the protocol is connectionless then don't do this, the prover has not recieved anything yet.
    if ('connectionless' not in context) or (context.connectionless == False):
        # TODO Removing this line causes too many failures in Acapy-Dotnet Acapy-Afgo. 
        assert expected_agent_state(context.prover_url, "proof", context.presentation_thread_id, "request-received")
        pass
    else:
        # save off the presentation exchange id for use when the prover sends the presentation with a service decorator
        context.presentation_exchange_id = resp_json["presentation_exchange_id"]

@when('"{verifier}" agrees with the proposal so sends a {request_for_proof} presentation to "{prover}"')
@when('"{verifier}" sends a {request_for_proof} presentation to "{prover}"')
def step_impl(context, verifier, request_for_proof, prover):
    try:
        request_for_proof_json_file = open('features/data/' + request_for_proof + '.json')
        request_for_proof_json = json.load(request_for_proof_json_file)
        context.request_for_proof = request_for_proof_json["presentation_request"]

    except FileNotFoundError:
        print(FileNotFoundError + ': features/data/' + request_for_proof + '.json')

    # Call the step below to get send rhe request for presentation.
    context.execute_steps('''
        When "''' + verifier + '''" sends a request for proof presentation to "''' + prover + '''"
    ''')

@when('"{prover}" makes the presentation of the proof')
def step_impl(context, prover):
    prover_url = context.prover_url

    if "presentation" in context:
        presentation = context.presentation
        # Find the cred ids and add the actual cred id into the presentation
        # TODO: There is probably a better way to get access to the specific requested attributes and predicates. Revisit this later.
        try:
            for i in range(json.dumps(presentation["requested_attributes"]).count("cred_id")):
                # Get the schema name from the loaded presentation for each requested attributes
                cred_type_name = presentation["requested_attributes"][list(presentation["requested_attributes"])[i]]["cred_type_name"]
                presentation["requested_attributes"][list(presentation["requested_attributes"])[i]]["cred_id"] = context.credential_id_dict[cred_type_name][len(context.credential_id_dict[cred_type_name])-1]
                # If there is a timestamp, calculate it from the instruction in the file. Can be 'now' or + - relative to now.
                if ("timestamp" in presentation["requested_attributes"][list(presentation["requested_attributes"])[i]]):
                    relative_timestamp = presentation["requested_attributes"][list(presentation["requested_attributes"])[i]]["timestamp"]
                    presentation["requested_attributes"][list(presentation["requested_attributes"])[i]]["timestamp"] = get_relative_timestamp_to_epoch(relative_timestamp)
                # Remove the cred_type_name from this part of the presentation since it won't be needed in the actual request.
                presentation["requested_attributes"][list(presentation["requested_attributes"])[i]].pop("cred_type_name")
        except KeyError:
            pass

        try:
            for i in range(json.dumps(presentation["requested_predicates"]).count("cred_id")):
                # Get the schema name from the loaded presentation for each requested predicates
                cred_type_name = presentation["requested_predicates"][list(presentation["requested_predicates"])[i]]["cred_type_name"]
                presentation["requested_predicates"][list(presentation["requested_predicates"])[i]]["cred_id"] = context.credential_id_dict[cred_type_name][len(context.credential_id_dict[cred_type_name])-1] 
                # If there is a timestamp, calculate it from the instruction in the file. Can be 'now' or + - relative to now.
                if ("timestamp" in presentation["requested_predicates"][list(presentation["requested_predicates"])[i]]):
                    relative_timestamp = presentation["requested_predicates"][list(presentation["requested_predicates"])[i]]["timestamp"]
                    presentation["requested_predicates"][list(presentation["requested_predicates"])[i]]["timestamp"] = get_relative_timestamp_to_epoch(relative_timestamp)
                # Remove the cred_type_name from this part of the presentation since it won't be needed in the actual request.
                presentation["requested_predicates"][list(presentation["requested_predicates"])[i]].pop("cred_type_name")
        except KeyError:
            pass

    else:
        presentation = {
            "comment": "This is a comment for the send presentation.",
            "requested_attributes": {
                "attr_1": {
                    "revealed": True,
                    "cred_id": context.credential_id_dict[context.schema['schema_name']][len(context.credential_id_dict[context.schema['schema_name']])-1]
                }
            }
        }

    # if this is happening connectionless, then add the service decorator to the presentation
    if ('connectionless' in context) and (context.connectionless == True):
        presentation["~service"] = {
                "recipientKeys": [
                    context.presentation_exchange_id
                ],
                "routingKeys": None,
                "serviceEndpoint": context.verifier_url
            }

    (resp_status, resp_text) = agent_backchannel_POST(prover_url + "/agent/command/", "proof", operation="send-presentation", id=context.presentation_thread_id, data=presentation)
    assert resp_status == 200, f'resp_status {resp_status} is not 200; {resp_text}'


@when('"{prover}" makes the {presentation} of the proof')
def step_impl(context, prover, presentation):
    try:
        presentation_json_file = open('features/data/' + presentation + '.json')
        presentation_json = json.load(presentation_json_file)
        context.presentation = presentation_json["presentation"]

    except FileNotFoundError:
        print(FileNotFoundError + ': features/data/' + presentation + '.json')

    # Call the step below to get send rhe request for presentation.
    context.execute_steps('''
        When "''' + prover + '''" makes the presentation of the proof
    ''')

@when('"{verifier}" acknowledges the proof')
def step_impl(context, verifier):
    verifier_url = context.verifier_url

    (resp_status, resp_text) = agent_backchannel_POST(verifier_url + "/agent/command/", "proof", operation="verify-presentation", id=context.presentation_thread_id)
    assert resp_status == 200, f'resp_status {resp_status} is not 200; {resp_text}'
    resp_json = json.loads(resp_text)
    assert resp_json["state"] == "done"

    if "support_revocation" in context:
        if context.support_revocation:
            # Add the verified property returned to the credential verification dictionary to check in subsequent steps. Key by presentation thread id
            if "credential_verification_dict" in context:
                context.credential_verification_dict[context.presentation_thread_id] = resp_json["verified"]
            else:
                context.credential_verification_dict = {context.presentation_thread_id: resp_json["verified"]}

@then('"{prover}" has the proof verified')
def step_impl(context, prover):
    # check the state of the presentation from the prover's perspective
    assert expected_agent_state(context.prover_url, "proof", context.presentation_thread_id, "done")

    # Check the status of the verification in the verify-presentation call. Should be True
    if 'credential_verification_dict' in context:
        assert context.credential_verification_dict[context.presentation_thread_id] == "true"

@given('"{verifier}" and "{prover}" do not have a connection')
def step_impl(context, verifier, prover):
    context.connectionless = True

@when('"{prover}" doesn’t want to reveal what was requested so makes a presentation proposal')
def step_impl(context, prover):
   
    # check for a schema template already loaded in the context. If it is, it was loaded from an external Schema, so use it.
    if "presentation_proposal" in context:
        data = context.presentation_proposal
    else:   
        data = {
            "attributes": [
                {
                    "name": "attr_2",
                    "cred_def_id": context.credential_definition_id_dict[context.schema["schema_name"]],
                }
            ]
        }
    if data.get("attributes") == None:
        attributes = []
    else:
        attributes = data["attributes"]
    if data.get("predicates") == None:
        predicates = []
    else:
        predicates = data["predicates"]

    presentation_proposal = {
        "presentation_proposal": {
            "comment": "This is a comment for the presentation proposal.",
            "attributes": attributes,
            "predicates": predicates
        }
    }

    if ('connectionless' not in context) or (context.connectionless != True):
        presentation_proposal["connection_id"] = context.connection_id_dict[prover][context.verifier_name]

    # send presentation proposal
    (resp_status, resp_text) = agent_backchannel_POST(context.prover_url + "/agent/command/", "proof", operation="send-proposal", data=presentation_proposal)
    assert resp_status == 200, f'resp_status {resp_status} is not 200; {resp_text}'
    resp_json = json.loads(resp_text)

    # save off anything that is returned in the response to use later?
    context.presentation_thread_id = resp_json["thread_id"]


@when(u'"{verifier}" agrees to continue so sends a request for proof presentation')
def step_impl(context, verifier):
    # Construct the presentation request from the presention proposal.
    # This should be removed in V2.0 since data is not required with a thread id.
    data = {
        "requested_attributes": {
            "attr_2": {
                "name": "attr_2",
                "restrictions": [
                    {
                        "schema_name": "test_schema." + context.issuer_name,
                        "schema_version": "1.0.0"
                    }
                ]
            }
        }
    }
    presentation_request = {
        "presentation_request": {
            "comment": "This is a comment for the request for presentation.",
            "proof_request": {
                "data":  data
            }
        }
    }

    if ('connectionless' not in context) or (context.connectionless != True):
        presentation_request["connection_id"] = context.connection_id_dict[verifier][context.prover_name]
    
    # send presentation request
    (resp_status, resp_text) = agent_backchannel_POST(context.verifier_url + "/agent/command/", "proof", operation="send-request", id=context.presentation_thread_id, data=presentation_request)
    
    assert resp_status == 200, f'resp_status {resp_status} is not 200; {resp_text}'
    resp_json = json.loads(resp_text)


@when('"{prover}" doesn’t want to reveal what was requested so makes a {proposal}')
@when('"{prover}" makes a {proposal} to "{verifier}"')
def step_impl(context, prover, proposal, verifier=None):
    try:
        proposal_json_file = open('features/data/' + proposal + '.json')
        proposal_json = json.load(proposal_json_file)
        context.presentation_proposal = proposal_json["presentation_proposal"]

        # replace the cred_def_id with the actual id based on the cred type name
        try:
            for i in range(json.dumps(context.presentation_proposal["attributes"]).count("cred_def_id")):
                # Get the cred type name from the loaded presentation for each attribute
                cred_type_name = context.presentation_proposal["attributes"][i]["cred_type_name"]
                context.presentation_proposal["attributes"][i]["cred_def_id"] = context.credential_definition_id_dict[cred_type_name]
                # Remove the cred_type_name from this part of the presentation since it won't be needed in the actual request.
                context.presentation_proposal["attributes"][i].pop("cred_type_name")
        except KeyError:
            pass
        
        try:
            for i in range(json.dumps(context.presentation_proposal["predicates"]).count("cred_def_id")):
                # Get the schema name from the loaded presentation for each predicate
                cred_type_name = context.presentation_proposal["predicates"][i]["cred_type_name"]
                context.presentation_proposal["predicates"][i]["cred_def_id"] = context.credential_definition_id_dict[cred_type_name] 
                # Remove the cred_type_name from this part of the presentation since it won't be needed in the actual request.
                context.presentation_proposal["predicates"][i].pop("cred_type_name")
        except KeyError:
            pass

    except FileNotFoundError:
        print(FileNotFoundError + ': features/data/' + proposal + '.json')

    # Call the existing proposal step to make the proposal.
    context.execute_steps('''
        When "''' + prover + '''" doesn’t want to reveal what was requested so makes a presentation proposal
    ''')


#
# Step Definitions to complete the presentation rejection test scenario - T005-AIP10-RFC0037
#
@when(u'"{prover}" makes the {presentation} of the proof incorrectly so "{verifier}" rejects the proof')
def step_impl(context, prover, presentation, verifier):
    try:
        presentation_json_file = open('features/data/' + presentation + '.json')
        presentation_json = json.load(presentation_json_file)
        context.presentation = presentation_json["presentation"]

    except FileNotFoundError:
        print(FileNotFoundError + ': features/data/' + presentation + '.json')

    presentation = context.presentation
    # Find the cred ids and add the actual cred id into the presentation
    # try:
    #     for i in range(json.dumps(presentation["requested_attributes"]).count("cred_id")):
    #         # Get the schema name from the loaded presentation for each requested attributes
    #         cred_type_name = presentation["requested_attributes"][list(presentation["requested_attributes"])[i]]["cred_type_name"]
    #         #presentation["requested_attributes"][list(presentation["requested_attributes"])[i]]["cred_id"] = context.credential_id_dict[cred_type_name]
    #         presentation["requested_predicates"][list(presentation["requested_predicates"])[i]]["cred_id"] = '0' 
    #         # Remove the cred_type_name from this part of the presentation since it won't be needed in the actual request.
    #         presentation["requested_attributes"][list(presentation["requested_attributes"])[i]].pop("cred_type_name")
    # except KeyError:
    #     pass
    
    # try:
    #     for i in range(json.dumps(presentation["requested_predicates"]).count("cred_id")):
    #         # Get the schema name from the loaded presentation for each requested predicates
    #         cred_type_name = presentation["requested_predicates"][list(presentation["requested_predicates"])[i]]["cred_type_name"]
    #         #presentation["requested_predicates"][list(presentation["requested_predicates"])[i]]["cred_id"] = context.credential_id_dict[cred_type_name]
    #         presentation["requested_predicates"][list(presentation["requested_predicates"])[i]]["cred_id"] = '1' 
    #         # Remove the cred_type_name from this part of the presentation since it won't be needed in the actual request.
    #         presentation["requested_predicates"][list(presentation["requested_predicates"])[i]].pop("cred_type_name")
    # except KeyError:
    #     pass

    # Change something in the presentation data to cause a problem report


    (resp_status, resp_text) = agent_backchannel_POST(context.prover_url + "/agent/command/", "proof", operation="send-presentation", id=context.presentation_thread_id, data=presentation)
    assert resp_status == 400, f'resp_status {resp_status} is not 400; {resp_text}'



# @when(u'"{verifier}" rejects the proof so sends a presentation rejection')
# def step_impl(context, verifier):
#     pass
#     #raise NotImplementedError(u'STEP: When "Faber" rejects the proof so sends a presentation rejection')

@then(u'"{prover}" has the proof unverified')
def step_impl(context, prover):
    # check the state of the presentation from the prover's perspective
    # in the unacknowledged case, the state of the prover is still done. There probably should be something else to check.
    # like having the verified: false in the repsonse. Change this if agents start to report the verified state. 
    assert expected_agent_state(context.prover_url, "proof", context.presentation_thread_id, "done")

    # Check the status of the verification in the verify-presentation call. Should be False
    if 'credential_verification_dict' in context:
        assert context.credential_verification_dict[context.presentation_thread_id] == "false"<|MERGE_RESOLUTION|>--- conflicted
+++ resolved
@@ -92,13 +92,13 @@
     # issue the credential to prover
     # If there is a schema_dict then we are working with mulitple credential types, loop as many times as 
     # there are schemas and add the schema to context as the issue cred tests expect. 
-    # if "Indy" in context.tags:
-    #     context_steps_start = '''
-    #         When  "''' + prover + '''" proposes a credential to "''' + issuer + '''"
-    #         And '''
-    # else:
-    context_steps_start = '''
-        When '''
+    if "Indy" in context.tags:
+        context_steps_start = '''
+            When  "''' + prover + '''" proposes a credential to "''' + issuer + '''"
+            And '''
+    else:
+        context_steps_start = '''
+            When '''
     if 'schema_dict' not in context:
         context_steps = context_steps_start + ''' "''' + issuer + '''" offers a credential
             And "''' + prover + '''" requests the credential
@@ -130,74 +130,31 @@
              data["non_revoked"] = context.non_revoked_timeframe["non_revoked"]
     else:   
         data = {
-                "json": {
-                        "requested_attributes": {
-                            "attr_1": {
-                                "name": "attr_1",
-                                "restrictions": [
-                                     {
-                                         "schema_name": "test_schema." + context.issuer_name,
-                                         "schema_version": "1.0.0"
-                                     }
-                                ]
-                            }
+                    "requested_attributes": {
+                        "attr_1": {
+                            "name": "attr_1",
+                            "restrictions": [
+                                {
+                                    "schema_name": "test_schema." + context.issuer_name,
+                                    "schema_version": "1.0.0"
+                                }
+                            ]
                         }
                     }
                 }
 
-<<<<<<< HEAD
-    if ('connectionless' in context) and (context.connectionless == True):
-        presentation_proposal = {
-            "@id": "libindy-request-presentation-0",
-            "presentation_proposal": {
-                "@type": "did:sov:BzCbsNYhMrjHiqZDTUASHg;spec/present-proof/1.0/request-presentation",
-                "comment": "This is a comment for the request for presentation.",
-                "request_presentations~attach": [{
-                    "@id": "libindy-request-presentation-0",
-                    "mime-type": "application/json",
-                    "data":  data
-                }]
-=======
     presentation_request = {
         "presentation_request": {
             "comment": "This is a comment for the request for presentation.",
             "proof_request": {
                 "data":  data
->>>>>>> 6b78a2eb
             }
         }
     }
     if ('connectionless' in context) and (context.connectionless == True):
         (resp_status, resp_text) = agent_backchannel_POST(context.verifier_url + "/agent/command/", "proof", operation="create-send-connectionless-request", data=presentation_request)
     else:
-<<<<<<< HEAD
-        presentation_proposal = {
-            "connection_id": context.connection_id_dict[verifier][prover],
-            "presentation_proposal": {
-                "@type": "did:sov:BzCbsNYhMrjHiqZDTUASHg;spec/present-proof/1.0/request-presentation",
-                "comment": "This is a comment for the request for presentation.",
-                "request_presentations~attach": [{
-                    "@id": "libindy-request-presentation-0",
-                    "mime-type": "application/json",
-                    "data":  data
-                }]
-            }
-        }
-
-    # if ('connectionless' in context) and (context.connectionless == True):
-    #     resp_json = json.loads(resp_text)
-
-    #     presentation_proposal["~service"] = {
-    #             "recipientKeys": [
-    #                 resp_json["presentation_exchange_id"]
-    #             ],
-    #             "routingKeys": None,
-    #             "serviceEndpoint": context.verifier_url
-    #             }
-
-=======
         presentation_request["connection_id"] = context.connection_id_dict[verifier][prover]
->>>>>>> 6b78a2eb
 
         # send presentation request
         (resp_status, resp_text) = agent_backchannel_POST(context.verifier_url + "/agent/command/", "proof", operation="send-request", data=presentation_request)
@@ -257,7 +214,7 @@
                 presentation["requested_attributes"][list(presentation["requested_attributes"])[i]].pop("cred_type_name")
         except KeyError:
             pass
-
+        
         try:
             for i in range(json.dumps(presentation["requested_predicates"]).count("cred_id")):
                 # Get the schema name from the loaded presentation for each requested predicates
@@ -272,7 +229,7 @@
         except KeyError:
             pass
 
-    else:
+    else:   
         presentation = {
             "comment": "This is a comment for the send presentation.",
             "requested_attributes": {
