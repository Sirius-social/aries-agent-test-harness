from behave import *
import json
from agent_backchannel_client import agent_backchannel_POST, expected_agent_state
from agent_test_utils import get_relative_timestamp_to_epoch

@when('{issuer} issues a new credential to "{prover}" with {credential_data}')
@given('"{prover}" has an issued credential from {issuer} with {credential_data}')
def step_impl(context, prover, issuer, credential_data):
    # assign the credential data to the context for use in the credential offer or proposal. 
    if credential_data != None:
        for schema_name in context.schema_dict:
            try:
                credential_data_json_file = open('features/data/cred_data_' + schema_name.lower() + '.json')
                context.credential_data_dict[schema_name] = json.load(credential_data_json_file)[credential_data]['attributes']
            except FileNotFoundError:
                print(FileNotFoundError + ': features/data/cred_data_' + schema_name.lower() + '.json')


    # Call the step below to get the credential issued.
    context.execute_steps(f'''
        Given "{prover}" has an issued credential from {issuer}
    ''')

@given('"{prover}" has an issued credential from {issuer}')
def step_impl(context, prover, issuer):
    # create the Connection between the prover and the issuer
    # TODO: May need to check for an existing connection established from other tests here instead of creating one.
    # Check if a connection between the players has already been established in this test. 
    if prover not in context.connection_id_dict or issuer not in context.connection_id_dict[prover]:
        context.execute_steps(f'''
            Given "{issuer}" and "{prover}" have an existing connection
        ''')


    # make sure the issuer has the credential definition
    # If schema dict has keys we ware working with multiple credential types, loop as many times as 
    # there are schemas and add the schema to context as the issue cred tests expect. 
    if len(context.schema_dict) == 0:
        context.execute_steps(f'''
           Given "{issuer}" has a public did
            When "{issuer}" creates a new schema
             And "{issuer}" creates a new credential definition
            Then "{issuer}" has an existing schema
             And "{issuer}" has an existing credential definition
        ''')
    else:
        for schema in context.schema_dict:
            context.support_revocation = context.support_revocation_dict[schema]
            context.schema = context.schema_dict[schema]
            context.execute_steps(f'''
               Given "{issuer}" has a public did
                When "{issuer}" creates a new schema
                 And "{issuer}" creates a new credential definition
                Then "{issuer}" has an existing schema
                 And "{issuer}" has an existing credential definition
            ''')

    # setup the holder and issuer for the issue cred scenario below. The data table in the tests does not setup a holder.
    # The prover is also the holder.
    context.holder_url = context.config.userdata.get(prover)
    context.holder_name = prover
    assert context.holder_url is not None and 0 < len(context.holder_url)
    # The issuer was not in the data table, it was in the gherkin scenario outline examples, so get it and assign it.
    context.issuer_url = context.config.userdata.get(issuer)
    context.issuer_name = issuer
    assert context.issuer_url is not None and 0 < len(context.issuer_url)

    # issue the credential to prover
    # If there is a schema_dict then we are working with multiple credential types, loop as many times as 
    # there are schemas and add the schema to context as the issue cred tests expect. 
    if "Indy" in context.tags:
        context_steps_start = f'''
            When  "{prover}" proposes a credential to "{issuer}"
            And '''
    else:
        context_steps_start = '''
            When '''
    if len(context.schema_dict) == 0:
        context_steps = context_steps_start + f''' "{issuer}" offers a credential
            And "{prover}" requests the credential
            And  "{issuer}" issues the credential
            And "{prover}" acknowledges the credential issue
            Then "{prover}" has the credential issued
        '''
        context.execute_steps(context_steps)
    else:
        for schema in context.schema_dict:
            context.credential_data = context.credential_data_dict[schema]
            context.schema = context.schema_dict[schema]
            context_steps = context_steps_start + f''' "{issuer}" offers a credential
                And "{prover}" requests the credential
                And  "{issuer}" issues the credential
                And "{prover}" acknowledges the credential issue
                Then "{prover}" has the credential issued
            '''
            context.execute_steps(context_steps)
    

@when('"{verifier}" sends a request for proof presentation to "{prover}"')
def step_impl(context, verifier, prover):

    # check for a schema template already loaded in the context. If it is, it was loaded from an external Schema, so use it.
    if context.request_for_proof:
        data = context.request_for_proof

        if context.non_revoked_timeframe:
             data["non_revoked"] = context.non_revoked_timeframe["non_revoked"]
    else:   
        data = {
                    "requested_attributes": {
                        "attr_1": {
                            "name": "attr_1",
                            "restrictions": [
                                {
                                    "schema_name": "test_schema." + context.issuer_name,
                                    "schema_version": "1.0.0"
                                }
                            ]
                        }
                    }
                }

<<<<<<< HEAD
    if context.connectionless:
        presentation_proposal = {
            "presentation_proposal": {
                "@type": "did:sov:BzCbsNYhMrjHiqZDTUASHg;spec/present-proof/1.0/request-presentation",
                "comment": "This is a comment for the request for presentation.",
                "request_presentations~attach": {
                    "@id": "libindy-request-presentation-0",
                    "mime-type": "application/json",
                    "data":  data
                }
=======
    presentation_request = {
        "presentation_request": {
            "comment": "This is a comment for the request for presentation.",
            "proof_request": {
                "data":  data
>>>>>>> 252749c6
            }
        }
    }
    if ('connectionless' in context) and (context.connectionless == True):
        (resp_status, resp_text) = agent_backchannel_POST(context.verifier_url + "/agent/command/", "proof", operation="create-send-connectionless-request", data=presentation_request)
    else:
<<<<<<< HEAD
        presentation_proposal = {
            "connection_id": context.connection_id_dict[verifier][prover],
            "presentation_proposal": {
                "@type": "did:sov:BzCbsNYhMrjHiqZDTUASHg;spec/present-proof/1.0/request-presentation",
                "comment": "This is a comment for the request for presentation.",
                "request_presentations~attach": {
                    "@id": "libindy-request-presentation-0",
                    "mime-type": "application/json",
                    "data":  data
                }
            }
        }
=======
        presentation_request["connection_id"] = context.connection_id_dict[verifier][prover]
>>>>>>> 252749c6

        # send presentation request
        (resp_status, resp_text) = agent_backchannel_POST(context.verifier_url + "/agent/command/", "proof", operation="send-request", data=presentation_request)
    
    assert resp_status == 200, f'resp_status {resp_status} is not 200; {resp_text}'
    resp_json = json.loads(resp_text)
    # check the state of the presentation from the verifiers perspective
    #assert resp_json["state"] == "request-sent"

    # save off anything that is returned in the response to use later?
    context.presentation_thread_id = resp_json["thread_id"]

<<<<<<< HEAD

    if context.connectionless:
=======
    # check the state of the presentation from the provers perspective
    # if the protocol is connectionless then don't do this, the prover has not recieved anything yet.
    if ('connectionless' not in context) or (context.connectionless == False):
        # TODO Removing this line causes too many failures in Acapy-Dotnet Acapy-Afgo. 
        assert expected_agent_state(context.prover_url, "proof", context.presentation_thread_id, "request-received")
        pass
    else:
>>>>>>> 252749c6
        # save off the presentation exchange id for use when the prover sends the presentation with a service decorator
        context.presentation_exchange_id = resp_json["presentation_exchange_id"]
    else:
        # check the state of the presentation from the provers perspective
        # if the protocol is connectionless then don't do this, the prover has not received anything yet.
        assert expected_agent_state(context.prover_url, "proof", context.presentation_thread_id, "request-received")

@when('"{verifier}" agrees with the proposal so sends a {request_for_proof} presentation to "{prover}"')
@when('"{verifier}" sends a {request_for_proof} presentation to "{prover}"')
def step_impl(context, verifier, request_for_proof, prover):
    try:
        request_for_proof_json_file = open('features/data/' + request_for_proof + '.json')
        request_for_proof_json = json.load(request_for_proof_json_file)
        context.request_for_proof = request_for_proof_json["presentation_request"]

    except FileNotFoundError:
        print(FileNotFoundError + ': features/data/' + request_for_proof + '.json')

    # Call the step below to get send rhe request for presentation.
    context.execute_steps(f'''
        When "{verifier}" sends a request for proof presentation to "{prover}"
    ''')

@when('"{prover}" makes the presentation of the proof')
def step_impl(context, prover):
    prover_url = context.prover_url

    if context.presentation:
        presentation = context.presentation
        # Find the cred ids and add the actual cred id into the presentation
        # TODO: There is probably a better way to get access to the specific requested attributes and predicates. Revisit this later.
        try:
            for requested_attribute in presentation["requested_attributes"].values():
                # Get the schema name from the loaded presentation for each requested attributes
                cred_type_name = requested_attribute["cred_type_name"]
                requested_attribute["cred_id"] = context.credential_id_dict[cred_type_name][-1]
                
                # If there is a timestamp, calculate it from the instruction in the file. Can be 'now' or + - relative to now.
                if "timestamp" in requested_attribute:
                    relative_timestamp = requested_attribute["timestamp"]
                    requested_attribute["timestamp"] = get_relative_timestamp_to_epoch(relative_timestamp)
                
                # Remove the cred_type_name from this part of the presentation since it won't be needed in the actual request.
                requested_attribute.pop("cred_type_name")
        except KeyError:
            pass
        
        try:
            for requested_predicate in presentation["requested_predicates"].values():
                # Get the schema name from the loaded presentation for each requested predicates
                cred_type_name = requested_predicate["cred_type_name"]
                requested_predicate["cred_id"] = context.credential_id_dict[cred_type_name][-1]
                
                # If there is a timestamp, calculate it from the instruction in the file. Can be 'now' or + - relative to now.
                if "timestamp" in requested_predicate:
                    relative_timestamp = requested_predicate["timestamp"]
                    requested_predicate["timestamp"] = get_relative_timestamp_to_epoch(relative_timestamp)
                
                # Remove the cred_type_name from this part of the presentation since it won't be needed in the actual request.
                requested_predicate.pop("cred_type_name")
        except KeyError:
            pass

    else:   
        presentation = {
            "comment": "This is a comment for the send presentation.",
            "requested_attributes": {
                "attr_1": {
                    "revealed": True,
                    "cred_id": context.credential_id_dict[context.schema['schema_name']][-1]
                }
            }
        }

    # if this is happening connectionless, then add the service decorator to the presentation
    if context.connectionless:
        presentation["~service"] = {
                "recipientKeys": [
                    context.presentation_exchange_id
                ],
                "routingKeys": None,
                "serviceEndpoint": context.verifier_url
            }

    (resp_status, resp_text) = agent_backchannel_POST(prover_url + "/agent/command/", "proof", operation="send-presentation", id=context.presentation_thread_id, data=presentation)
    assert resp_status == 200, f'resp_status {resp_status} is not 200; {resp_text}'


@when('"{prover}" makes the {presentation} of the proof')
def step_impl(context, prover, presentation):
    try:
        presentation_json_file = open('features/data/' + presentation + '.json')
        presentation_json = json.load(presentation_json_file)
        context.presentation = presentation_json["presentation"]

    except FileNotFoundError:
        print(FileNotFoundError + ': features/data/' + presentation + '.json')

    # Call the step below to get send rhe request for presentation.
    context.execute_steps(f'''
        When "{prover}" makes the presentation of the proof
    ''')

@when('"{verifier}" acknowledges the proof')
def step_impl(context, verifier):
    verifier_url = context.verifier_url

    sleep(3)
    (resp_status, resp_text) = agent_backchannel_POST(verifier_url + "/agent/command/", "proof", operation="verify-presentation", id=context.presentation_thread_id)
    assert resp_status == 200, f'resp_status {resp_status} is not 200; {resp_text}'
    resp_json = json.loads(resp_text)
    assert resp_json["state"] == "done"

    # FIXME: why do we only store the verified property if support_revocation is enabled?
    if context.support_revocation:
        verified = resp_json["verified"] == True or resp_json["verified"] == "true"
        context.credential_verification_dict[context.presentation_thread_id] = verified

@then('"{prover}" has the proof verified')
def step_impl(context, prover):
    # check the state of the presentation from the prover's perspective
    assert expected_agent_state(context.prover_url, "proof", context.presentation_thread_id, "done", wait_time=10.0)

    if context.presentation_thread_id in context.credential_verification_dict:
        # Check the status of the verification in the verify-presentation call. Should be True
        assert context.credential_verification_dict[context.presentation_thread_id]

@given('"{verifier}" and "{prover}" do not have a connection')
def step_impl(context, verifier, prover):
    context.connectionless = True

@when('"{prover}" doesn’t want to reveal what was requested so makes a presentation proposal')
def step_impl(context, prover):
   
    # check for a schema template already loaded in the context. If it is, it was loaded from an external Schema, so use it.
    if context.presentation_proposal:
        data = context.presentation_proposal
    else:   
        data = {
            "attributes": [
                {
                    "name": "attr_2",
                    "cred_def_id": context.credential_definition_id_dict[context.schema["schema_name"]],
                }
            ]
        }
<<<<<<< HEAD

    requested_attributes = data.get("requested_attributes") or []
    requested_predicates = data.get("requested_predicates") or []
=======
    if data.get("attributes") == None:
        attributes = []
    else:
        attributes = data["attributes"]
    if data.get("predicates") == None:
        predicates = []
    else:
        predicates = data["predicates"]
>>>>>>> 252749c6

    presentation_proposal = {
        "presentation_proposal": {
            "comment": "This is a comment for the presentation proposal.",
            "attributes": attributes,
            "predicates": predicates
        }
    }

    if not context.connectionless:
        presentation_proposal["connection_id"] = context.connection_id_dict[prover][context.verifier_name]

    # send presentation proposal
    (resp_status, resp_text) = agent_backchannel_POST(context.prover_url + "/agent/command/", "proof", operation="send-proposal", data=presentation_proposal)
    assert resp_status == 200, f'resp_status {resp_status} is not 200; {resp_text}'
    resp_json = json.loads(resp_text)

    # save off anything that is returned in the response to use later?
    context.presentation_thread_id = resp_json["thread_id"]


@when(u'"{verifier}" agrees to continue so sends a request for proof presentation')
def step_impl(context, verifier):
    # Construct the presentation request from the presention proposal.
    # This should be removed in V2.0 since data is not required with a thread id.
    data = {
        "requested_attributes": {
            "attr_2": {
                "name": "attr_2",
                "restrictions": [
                    {
                        "schema_name": "test_schema." + context.issuer_name,
                        "schema_version": "1.0.0"
                    }
                ]
            }
        }
    }
    presentation_request = {
        "presentation_request": {
            "comment": "This is a comment for the request for presentation.",
            "proof_request": {
                "data":  data
            }
        }
<<<<<<< HEAD
    
    if not context.connectionloess:
=======
    }

    if ('connectionless' not in context) or (context.connectionless != True):
>>>>>>> 252749c6
        presentation_request["connection_id"] = context.connection_id_dict[verifier][context.prover_name]
    
    # send presentation request
    (resp_status, resp_text) = agent_backchannel_POST(context.verifier_url + "/agent/command/", "proof", operation="send-request", id=context.presentation_thread_id, data=presentation_request)
    
    assert resp_status == 200, f'resp_status {resp_status} is not 200; {resp_text}'
    resp_json = json.loads(resp_text)

<<<<<<< HEAD
    # check the state of the presentation from the provers perspective
    assert expected_agent_state(context.prover_url, "proof", context.presentation_thread_id, "request-received")
=======
>>>>>>> 252749c6

@when('"{prover}" doesn’t want to reveal what was requested so makes a {proposal}')
@when('"{prover}" makes a {proposal} to "{verifier}"')
def step_impl(context, prover, proposal, verifier=None):
    try:
        proposal_json_file = open('features/data/' + proposal + '.json')
        proposal_json = json.load(proposal_json_file)
        context.presentation_proposal = proposal_json["presentation_proposal"]

        # replace the cred_def_id with the actual id based on the cred type name
        try:
<<<<<<< HEAD
            for requested_attribute in context.presentation_proposal["requested_attributes"]:
                # Get the cred type name from the loaded presentation for each requested attributes
                cred_type_name = requested_attribute["cred_type_name"]
                requested_attribute["cred_def_id"] = context.credential_definition_id_dict[cred_type_name]

                # Remove the cred_type_name from this part of the presentation since it won't be needed in the actual request.
                requested_attribute.pop("cred_type_name")
=======
            for i in range(json.dumps(context.presentation_proposal["attributes"]).count("cred_def_id")):
                # Get the cred type name from the loaded presentation for each attribute
                cred_type_name = context.presentation_proposal["attributes"][i]["cred_type_name"]
                context.presentation_proposal["attributes"][i]["cred_def_id"] = context.credential_definition_id_dict[cred_type_name]
                # Remove the cred_type_name from this part of the presentation since it won't be needed in the actual request.
                context.presentation_proposal["attributes"][i].pop("cred_type_name")
>>>>>>> 252749c6
        except KeyError:
            pass
        
        try:
<<<<<<< HEAD
            for requested_predicate in context.presentation_proposal["requested_predicates"]:
                 # Get the schema name from the loaded presentation for each requested predicates
                cred_type_name = requested_predicate["cred_type_name"]
                requested_predicate["cred_def_id"] = context.credential_definition_id_dict[cred_type_name] 

                # Remove the cred_type_name from this part of the presentation since it won't be needed in the actual request.
                requested_predicate.pop("cred_type_name")
=======
            for i in range(json.dumps(context.presentation_proposal["predicates"]).count("cred_def_id")):
                # Get the schema name from the loaded presentation for each predicate
                cred_type_name = context.presentation_proposal["predicates"][i]["cred_type_name"]
                context.presentation_proposal["predicates"][i]["cred_def_id"] = context.credential_definition_id_dict[cred_type_name] 
                # Remove the cred_type_name from this part of the presentation since it won't be needed in the actual request.
                context.presentation_proposal["predicates"][i].pop("cred_type_name")
>>>>>>> 252749c6
        except KeyError:
            pass

    except FileNotFoundError:
        print(FileNotFoundError + ': features/data/' + proposal + '.json')

    # Call the existing proposal step to make the proposal.
    context.execute_steps(f'''
        When "{prover}" doesn’t want to reveal what was requested so makes a presentation proposal
    ''')


#
# Step Definitions to complete the presentation rejection test scenario - T005-AIP10-RFC0037
#
@when(u'"{prover}" makes the {presentation} of the proof incorrectly so "{verifier}" rejects the proof')
def step_impl(context, prover, presentation, verifier):
    try:
        presentation_json_file = open('features/data/' + presentation + '.json')
        presentation_json = json.load(presentation_json_file)
        context.presentation = presentation_json["presentation"]

    except FileNotFoundError:
        print(FileNotFoundError + ': features/data/' + presentation + '.json')

    presentation = context.presentation
    # FIXME: why is this commented?
    # Find the cred ids and add the actual cred id into the presentation
    # try:
    #     for i in range(json.dumps(presentation["requested_attributes"]).count("cred_id")):
    #         # Get the schema name from the loaded presentation for each requested attributes
    #         cred_type_name = presentation["requested_attributes"][list(presentation["requested_attributes"])[i]]["cred_type_name"]
    #         #presentation["requested_attributes"][list(presentation["requested_attributes"])[i]]["cred_id"] = context.credential_id_dict[cred_type_name]
    #         presentation["requested_predicates"][list(presentation["requested_predicates"])[i]]["cred_id"] = '0' 
    #         # Remove the cred_type_name from this part of the presentation since it won't be needed in the actual request.
    #         presentation["requested_attributes"][list(presentation["requested_attributes"])[i]].pop("cred_type_name")
    # except KeyError:
    #     pass
    
    # try:
    #     for i in range(json.dumps(presentation["requested_predicates"]).count("cred_id")):
    #         # Get the schema name from the loaded presentation for each requested predicates
    #         cred_type_name = presentation["requested_predicates"][list(presentation["requested_predicates"])[i]]["cred_type_name"]
    #         #presentation["requested_predicates"][list(presentation["requested_predicates"])[i]]["cred_id"] = context.credential_id_dict[cred_type_name]
    #         presentation["requested_predicates"][list(presentation["requested_predicates"])[i]]["cred_id"] = '1' 
    #         # Remove the cred_type_name from this part of the presentation since it won't be needed in the actual request.
    #         presentation["requested_predicates"][list(presentation["requested_predicates"])[i]].pop("cred_type_name")
    # except KeyError:
    #     pass

    # Change something in the presentation data to cause a problem report


    (resp_status, resp_text) = agent_backchannel_POST(context.prover_url + "/agent/command/", "proof", operation="send-presentation", id=context.presentation_thread_id, data=presentation)
    assert resp_status == 400, f'resp_status {resp_status} is not 400; {resp_text}'



# FIXME: why is this commented?
# @when(u'"{verifier}" rejects the proof so sends a presentation rejection')
# def step_impl(context, verifier):
#     pass
#     #raise NotImplementedError(u'STEP: When "Faber" rejects the proof so sends a presentation rejection')

@then(u'"{prover}" has the proof unverified')
def step_impl(context, prover):
    # check the state of the presentation from the prover's perspective
    # in the unacknowledged case, the state of the prover is still done. There probably should be something else to check.
    # like having the verified: false in the response. Change this if agents start to report the verified state. 
    assert expected_agent_state(context.prover_url, "proof", context.presentation_thread_id, "done")

    if context.presentation_thread_id in context.credential_verification_dict:
        # Check the status of the verification in the verify-presentation call. Should be False
        assert not context.credential_verification_dict[context.presentation_thread_id]<|MERGE_RESOLUTION|>--- conflicted
+++ resolved
@@ -120,46 +120,20 @@
                     }
                 }
 
-<<<<<<< HEAD
-    if context.connectionless:
-        presentation_proposal = {
-            "presentation_proposal": {
-                "@type": "did:sov:BzCbsNYhMrjHiqZDTUASHg;spec/present-proof/1.0/request-presentation",
-                "comment": "This is a comment for the request for presentation.",
-                "request_presentations~attach": {
-                    "@id": "libindy-request-presentation-0",
-                    "mime-type": "application/json",
-                    "data":  data
-                }
-=======
     presentation_request = {
         "presentation_request": {
             "comment": "This is a comment for the request for presentation.",
             "proof_request": {
                 "data":  data
->>>>>>> 252749c6
             }
         }
     }
-    if ('connectionless' in context) and (context.connectionless == True):
-        (resp_status, resp_text) = agent_backchannel_POST(context.verifier_url + "/agent/command/", "proof", operation="create-send-connectionless-request", data=presentation_request)
+
+
+    if context.connectionless:
+        (resp_status, resp_text) = agent_backchannel_POST(context.verifier_url + "/agent/command/", "proof", operation="create-send-connectionless-request", data=presentation_request)       
     else:
-<<<<<<< HEAD
-        presentation_proposal = {
-            "connection_id": context.connection_id_dict[verifier][prover],
-            "presentation_proposal": {
-                "@type": "did:sov:BzCbsNYhMrjHiqZDTUASHg;spec/present-proof/1.0/request-presentation",
-                "comment": "This is a comment for the request for presentation.",
-                "request_presentations~attach": {
-                    "@id": "libindy-request-presentation-0",
-                    "mime-type": "application/json",
-                    "data":  data
-                }
-            }
-        }
-=======
         presentation_request["connection_id"] = context.connection_id_dict[verifier][prover]
->>>>>>> 252749c6
 
         # send presentation request
         (resp_status, resp_text) = agent_backchannel_POST(context.verifier_url + "/agent/command/", "proof", operation="send-request", data=presentation_request)
@@ -172,23 +146,12 @@
     # save off anything that is returned in the response to use later?
     context.presentation_thread_id = resp_json["thread_id"]
 
-<<<<<<< HEAD
 
     if context.connectionless:
-=======
-    # check the state of the presentation from the provers perspective
-    # if the protocol is connectionless then don't do this, the prover has not recieved anything yet.
-    if ('connectionless' not in context) or (context.connectionless == False):
-        # TODO Removing this line causes too many failures in Acapy-Dotnet Acapy-Afgo. 
-        assert expected_agent_state(context.prover_url, "proof", context.presentation_thread_id, "request-received")
-        pass
-    else:
->>>>>>> 252749c6
         # save off the presentation exchange id for use when the prover sends the presentation with a service decorator
         context.presentation_exchange_id = resp_json["presentation_exchange_id"]
     else:
-        # check the state of the presentation from the provers perspective
-        # if the protocol is connectionless then don't do this, the prover has not received anything yet.
+        # TODO Removing this line causes too many failures in Acapy-Dotnet Acapy-Afgo. 
         assert expected_agent_state(context.prover_url, "proof", context.presentation_thread_id, "request-received")
 
 @when('"{verifier}" agrees with the proposal so sends a {request_for_proof} presentation to "{prover}"')
@@ -330,20 +293,9 @@
                 }
             ]
         }
-<<<<<<< HEAD
-
-    requested_attributes = data.get("requested_attributes") or []
-    requested_predicates = data.get("requested_predicates") or []
-=======
-    if data.get("attributes") == None:
-        attributes = []
-    else:
-        attributes = data["attributes"]
-    if data.get("predicates") == None:
-        predicates = []
-    else:
-        predicates = data["predicates"]
->>>>>>> 252749c6
+
+    attributes = data.get("attributes") or []
+    predicates = data.get("predicates") or []
 
     presentation_proposal = {
         "presentation_proposal": {
@@ -389,14 +341,9 @@
                 "data":  data
             }
         }
-<<<<<<< HEAD
+    }
     
     if not context.connectionloess:
-=======
-    }
-
-    if ('connectionless' not in context) or (context.connectionless != True):
->>>>>>> 252749c6
         presentation_request["connection_id"] = context.connection_id_dict[verifier][context.prover_name]
     
     # send presentation request
@@ -405,11 +352,6 @@
     assert resp_status == 200, f'resp_status {resp_status} is not 200; {resp_text}'
     resp_json = json.loads(resp_text)
 
-<<<<<<< HEAD
-    # check the state of the presentation from the provers perspective
-    assert expected_agent_state(context.prover_url, "proof", context.presentation_thread_id, "request-received")
-=======
->>>>>>> 252749c6
 
 @when('"{prover}" doesn’t want to reveal what was requested so makes a {proposal}')
 @when('"{prover}" makes a {proposal} to "{verifier}"')
@@ -421,42 +363,24 @@
 
         # replace the cred_def_id with the actual id based on the cred type name
         try:
-<<<<<<< HEAD
-            for requested_attribute in context.presentation_proposal["requested_attributes"]:
+            for requested_attribute in context.presentation_proposal["attributes"]:
                 # Get the cred type name from the loaded presentation for each requested attributes
                 cred_type_name = requested_attribute["cred_type_name"]
                 requested_attribute["cred_def_id"] = context.credential_definition_id_dict[cred_type_name]
 
                 # Remove the cred_type_name from this part of the presentation since it won't be needed in the actual request.
                 requested_attribute.pop("cred_type_name")
-=======
-            for i in range(json.dumps(context.presentation_proposal["attributes"]).count("cred_def_id")):
-                # Get the cred type name from the loaded presentation for each attribute
-                cred_type_name = context.presentation_proposal["attributes"][i]["cred_type_name"]
-                context.presentation_proposal["attributes"][i]["cred_def_id"] = context.credential_definition_id_dict[cred_type_name]
-                # Remove the cred_type_name from this part of the presentation since it won't be needed in the actual request.
-                context.presentation_proposal["attributes"][i].pop("cred_type_name")
->>>>>>> 252749c6
         except KeyError:
             pass
         
         try:
-<<<<<<< HEAD
-            for requested_predicate in context.presentation_proposal["requested_predicates"]:
+            for requested_predicate in context.presentation_proposal["predicates"]:
                  # Get the schema name from the loaded presentation for each requested predicates
                 cred_type_name = requested_predicate["cred_type_name"]
                 requested_predicate["cred_def_id"] = context.credential_definition_id_dict[cred_type_name] 
 
                 # Remove the cred_type_name from this part of the presentation since it won't be needed in the actual request.
                 requested_predicate.pop("cred_type_name")
-=======
-            for i in range(json.dumps(context.presentation_proposal["predicates"]).count("cred_def_id")):
-                # Get the schema name from the loaded presentation for each predicate
-                cred_type_name = context.presentation_proposal["predicates"][i]["cred_type_name"]
-                context.presentation_proposal["predicates"][i]["cred_def_id"] = context.credential_definition_id_dict[cred_type_name] 
-                # Remove the cred_type_name from this part of the presentation since it won't be needed in the actual request.
-                context.presentation_proposal["predicates"][i].pop("cred_type_name")
->>>>>>> 252749c6
         except KeyError:
             pass
 
@@ -528,6 +452,6 @@
     # like having the verified: false in the response. Change this if agents start to report the verified state. 
     assert expected_agent_state(context.prover_url, "proof", context.presentation_thread_id, "done")
 
-    if context.presentation_thread_id in context.credential_verification_dict:
+    if context.credential_verification_dict:
         # Check the status of the verification in the verify-presentation call. Should be False
         assert not context.credential_verification_dict[context.presentation_thread_id]