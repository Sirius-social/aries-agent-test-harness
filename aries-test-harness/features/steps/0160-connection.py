# -----------------------------------------------------------
# Behave Step Definitions for the Connection Protocol 0160
# used to establish connections between Aries Agents.
# 0160 connection-protocol RFC: 
# https://github.com/hyperledger/aries-rfcs/tree/9b0aaa39df7e8bd434126c4b33c097aae78d65bf/features/0160-connection-protocol#0160-connection-protocol
#
# Current AIP version level of test coverage: 1.0
#  
# -----------------------------------------------------------

from time import sleep
from behave import given, when, then
import json
<<<<<<< HEAD
from agent_backchannel_client import agent_backchannel_POST, expected_agent_state
=======
from agent_backchannel_client import agent_backchannel_GET, agent_backchannel_POST, expected_agent_state, check_if_already_connected
>>>>>>> 252749c6

@given('{n} agents')
@given(u'we have {n} agents')
def step_impl(context, n):
    """Determine there are at least 2 agents running based on data in the Behave input file behave.ini."""
    
    for row in context.table:
        # Connection roles
        if row['role'] == 'inviter':
            context.inviter_url = context.config.userdata.get(row['name'])
            context.inviter_name = row['name']
            assert context.inviter_url is not None and 0 < len(context.inviter_url)
        elif row['role'] == 'invitee':
            context.invitee_url = context.config.userdata.get(row['name'])
            context.invitee_name = row['name']
            assert context.invitee_url is not None and 0 < len(context.invitee_url)
        elif row['role'] == 'inviteinterceptor':
            context.inviteinterceptor_url = context.config.userdata.get(row['name'])
            context.inviteinterceptor_name = row['name']
            assert context.inviteinterceptor_url is not None and 0 < len(context.inviteinterceptor_url)
        # This step is used across protocols, this adds roles for issue credential
        elif row['role'] == 'issuer':
            context.issuer_url = context.config.userdata.get(row['name'])
            context.issuer_name = row['name']
            assert context.issuer_url is not None and 0 < len(context.issuer_url)
            if "DIDExchangeConnection" in context.tags:
                context.responder_url = context.issuer_url
                context.responder_name = context.issuer_name
        elif row['role'] == 'holder':
            context.holder_url = context.config.userdata.get(row['name'])
            context.holder_name = row['name']
            assert context.holder_url is not None and 0 < len(context.holder_url)
            if "DIDExchangeConnection" in context.tags:
                context.requester_url = context.holder_url
                context.requester_name = context.holder_name
        # This step is used across protocols, this adds roles for present proof
        elif row['role'] == 'verifier':
            context.verifier_url = context.config.userdata.get(row['name'])
            context.verifier_name = row['name']
            assert context.verifier_url is not None and 0 < len(context.verifier_url)
            if "DIDExchangeConnection" in context.tags:
                context.responder_url = context.verifier_url
                context.responder_name = context.verifier_name
        elif row['role'] == 'prover':
            context.prover_url = context.config.userdata.get(row['name'])
            context.prover_name = row['name']
            assert context.prover_url is not None and 0 < len(context.prover_url)
            if "DIDExchangeConnection" in context.tags:
                context.requester_url = context.prover_url
                context.requester_name = context.prover_name
        # This step is used across protocols, this adds roles for DID Exchange
        elif row['role'] == 'requester':
            context.requester_url = context.config.userdata.get(row['name'])
            context.requester_name = row['name']
            assert context.requester_url is not None and 0 < len(context.requester_url)
        elif row['role'] == 'responder':
            context.responder_url = context.config.userdata.get(row['name'])
            context.responder_name = row['name']
            assert context.responder_url is not None and 0 < len(context.responder_url)
        else:
            print("Data table in step contains an unrecognized role, must be inviter, invitee, inviteinterceptor, issuer, or holder")



@when('"{inviter}" generates a connection invitation')
def step_impl(context, inviter):
    inviter_url = context.config.userdata.get(inviter)

    (resp_status, resp_text) = agent_backchannel_POST(inviter_url + "/agent/command/", "connection", operation="create-invitation")
    assert resp_status == 200, f'resp_status {resp_status} is not 200; {resp_text}'

    resp_json = json.loads(resp_text)
    context.inviter_invitation = resp_json["invitation"]

    # check and see if the connection_id_dict exists
    # if it does, it was probably used to create another connection in a 3+ agent scenario
    # so that means we need to keep the connection ids around for use in the scenario
<<<<<<< HEAD
    # so we will not create a new dict which will reset the dict
    context.temp_connection_id_dict[inviter] = resp_json["connection_id"]
=======
    # so we will not create a new dict which will reset the dict.
    # Also, check that the connection_id actually exists in the reponse. Some aries frameworks do not have a connection_id
    # at this point. If it doesn't exist, it will be aquired in the receive invitation. 
    if "connection_id" in resp_json:
        if hasattr(context, 'temp_connection_id_dict'):
            context.temp_connection_id_dict[inviter] = resp_json["connection_id"]
        else:
            context.temp_connection_id_dict = {inviter: resp_json["connection_id"]}
>>>>>>> 252749c6

    # Check to see if the inviter_name exists in context. If not, antother suite is using it so set the inviter name and url
    if context.inviter_name != inviter:
        context.inviter_url = inviter_url
        context.inviter_name = inviter

    # if we have a connection_id at this point get connection and verify status
    # if "connection_id" in resp_json:
    #     assert expected_agent_state(inviter_url, "connection", context.temp_connection_id_dict[inviter], "invited")

@given('"{invitee}" receives the connection invitation')
@when('"{invitee}" receives the connection invitation')
def step_impl(context, invitee):
    invitee_url = context.config.userdata.get(invitee)

    data = context.inviter_invitation
    (resp_status, resp_text) = agent_backchannel_POST(invitee_url + "/agent/command/", "connection", operation="receive-invitation", data=data)
    assert resp_status == 200, f'resp_status {resp_status} is not 200; {resp_text}'

    resp_json = json.loads(resp_text)

<<<<<<< HEAD
    context.connection_id_dict[invitee][context.inviter_name] = resp_json["connection_id"]

    # Also add the inviter into the main connection_id_dict. if the len is 0 that means its already been cleared and this may be Mallory.
    if len(context.temp_connection_id_dict) != 0:
        context.connection_id_dict[context.inviter_name][invitee] = context.temp_connection_id_dict[context.inviter_name]
        #clear the temp connection id dict used in the initial step. We don't need it anymore.
        context.temp_connection_id_dict.clear()

    # Check to see if the invitee_name exists in context. If not, antother suite is using it so set the invitee name and url
    if not context.invitee_name:
=======
    if not hasattr(context, 'connection_id_dict'):
        context.connection_id_dict = {}
    context.connection_id_dict.setdefault(invitee, {})

    
    context.connection_id_dict[invitee][context.inviter_name] = resp_json["connection_id"]

    # Also add the inviter into the main connection_id_dict. if the len is 0 that means its already been cleared and this may be Mallory.
    if "temp_connection_id_dict" in context:
        if len(context.temp_connection_id_dict) != 0:
            context.connection_id_dict[context.inviter_name] = {invitee: context.temp_connection_id_dict[context.inviter_name]}
            #clear the temp connection id dict used in the initial step. We don't need it anymore.
            context.temp_connection_id_dict.clear()
    else:
        # This means the connection id was not retreived for the inviter in the create invitation step
        # Get the connection id for the inviter given the invitation_id
        #context.connection_id_dict[context.inviter_name] = {invitee:  resp_json["connection_id"]}
        (alt_resp_status, alt_resp_text) = agent_backchannel_GET(context.inviter_url + "/agent/response/", "connection", id=context.inviter_invitation["@id"])
        assert alt_resp_status == 200, f'resp_status {alt_resp_status} is not 200; {alt_resp_text}'
        alt_resp_json = json.loads(alt_resp_text)
        context.connection_id_dict[context.inviter_name] = {invitee: alt_resp_json["connection_id"]}

    # Check to see if the invitee_name exists in context. If not, another suite is using it so set the invitee name and url
    if not hasattr(context, 'invitee_name'):
>>>>>>> 252749c6
        context.invitee_url = invitee_url
        context.invitee_name = invitee

    # get connection and verify status
    assert expected_agent_state(invitee_url, "connection", context.connection_id_dict[invitee][context.inviter_name], "invited")

@when('"{inviter}" sends a connection response to "{invitee}"')
@given('"{inviter}" sends a connection response to "{invitee}"')
@then('"{inviter}" sends a connection response to "{invitee}"')
def step_impl(context, inviter, invitee):
    inviter_url = context.config.userdata.get(inviter)
    inviter_connection_id = context.connection_id_dict[inviter][invitee]
    invitee_url = context.config.userdata.get(invitee)
    invitee_connection_id = context.connection_id_dict[invitee][inviter]

    (resp_status, resp_text) = agent_backchannel_POST(inviter_url + "/agent/command/", "connection", operation="accept-request", id=inviter_connection_id)
    assert resp_status == 200, f'resp_status {resp_status} is not 200; {resp_text}'

@when('"{invitee}" receives the connection response')
@given('"{invitee}" receives the connection response')
def step_impl(context, invitee):
    invitee_url = context.config.userdata.get(invitee)
    invitee_connection_id = context.connection_id_dict[invitee][context.inviter_name]

<<<<<<< HEAD
    # invitee already received the connection response in the accept-request call so get connection and verify status=responded.
    assert expected_agent_state(invitee_url, "connection", invitee_connection_id, "responded")
=======
    # invitee already recieved the connection response in the accept-request call so get connection and verify status=responded.
    #assert expected_agent_state(invitee_url, "connection", invitee_connection_id, "responded")
>>>>>>> 252749c6

@given('"{invitee}" sends a connection request to "{inviter}"')
@when('"{invitee}" sends a connection request to "{inviter}"')
def step_impl(context, invitee, inviter):
    invitee_url = context.config.userdata.get(invitee)
    invitee_connection_id = context.connection_id_dict[invitee][inviter]
    inviter_url = context.config.userdata.get(inviter)
    inviter_connection_id = context.connection_id_dict[inviter][invitee]

    (resp_status, resp_text) = agent_backchannel_POST(invitee_url + "/agent/command/", "connection", operation="accept-invitation", id=invitee_connection_id)
    assert resp_status == 200, f'resp_status {resp_status} is not 200; {resp_text}'

    # resp_json = json.loads(resp_text)
    # assert resp_json["state"] == "requested"


@when('"{inviter}" receives the connection request')
@given('"{inviter}" receives the connection request')
def step_impl(context, inviter):
    pass
    # inviter_url = context.config.userdata.get(inviter)
    # inviter_connection_id = context.connection_id_dict[inviter][context.invitee_name]

<<<<<<< HEAD
    # inviter already received the connection request in the accept-invitation call so get connection and verify status=requested.
    assert expected_agent_state(inviter_url, "connection", inviter_connection_id, "requested", wait_time=60.0)
=======
    # inviter already recieved the connection request in the accept-invitation call so get connection and verify status=requested.
    # Some agents (Aca-py) when auto respond is on, it won't send responded by the invitee on the accept-invitation,
    # it will set responded on inviter on the connection object. 
    # if not expected_agent_state(inviter_url, "connection", inviter_connection_id, "requested", wait_time=60.0):
    #     if expected_agent_state(inviter_url, "connection", inviter_connection_id, "responded", wait_time=60.0):
    #         context.auto_response = True
>>>>>>> 252749c6


@when('"{inviter}" accepts the connection response to "{invitee}"')
def step_impl(context, inviter, invitee):

    inviter_url = context.config.userdata.get(inviter)
    inviter_connection_id = context.connection_id_dict[inviter][invitee]
    invitee_url = context.config.userdata.get(invitee)
    invitee_connection_id = context.connection_id_dict[invitee][inviter]

    (resp_status, resp_text) = agent_backchannel_POST(inviter_url + "/agent/command/", "connection", operation="accept-request", id=inviter_connection_id)
    assert resp_status == 200, f'resp_status {resp_status} is not 200; {resp_text}'

@when('"{invitee}" sends a response ping')
def step_impl(context, invitee):
    invitee_url = context.config.userdata.get(invitee)
    invitee_connection_id = context.connection_id_dict[invitee][context.inviter_name]

    data = {"comment": "Hello from " + invitee}
    (resp_status, resp_text) = agent_backchannel_POST(invitee_url + "/agent/command/", "connection", operation="send-ping", id=invitee_connection_id, data=data)
    assert resp_status == 200, f'resp_status {resp_status} is not 200; {resp_text}'

    # get connection and verify status
    assert expected_agent_state(invitee_url, "connection", invitee_connection_id, "complete")

@when('"{inviter}" receives the response ping')
def step_impl(context, inviter):
    # extra step to force status to 'active' for VCX
    inviter_url = context.config.userdata.get(inviter)
    inviter_connection_id = context.connection_id_dict[inviter][context.invitee_name]

    data = {"comment": "Hello from " + inviter}
    (resp_status, resp_text) = agent_backchannel_POST(inviter_url + "/agent/command/", "connection", operation="send-ping", id=inviter_connection_id, data=data)
    assert resp_status == 200, f'resp_status {resp_status} is not 200; {resp_text}'

    # get connection and verify status
    assert expected_agent_state(inviter_url, "connection", inviter_connection_id, "complete")

@then('"{inviter}" and "{invitee}" still have a completed connection')
@then('"{inviter}" and "{invitee}" have a connection')
def step_impl(context, inviter, invitee):
    inviter_url = context.config.userdata.get(inviter)
    inviter_connection_id = context.connection_id_dict[inviter][invitee]
    invitee_url = context.config.userdata.get(invitee)
    invitee_connection_id = context.connection_id_dict[invitee][inviter]

    # Check to see if this is a DID Exchange connection to set the state to check appropriately for that protocol.
    if context.responder_url:
        state_to_assert = "completed"
        topic = "did-exchange"
    else:
        state_to_assert = ["responded", "complete",]
        topic = "connection"

    # get connection and verify status for inviter
    assert expected_agent_state(inviter_url, topic, inviter_connection_id, state_to_assert, wait_time=60.0)

    # get connection and verify status for invitee
    assert expected_agent_state(invitee_url, topic, invitee_connection_id, state_to_assert, wait_time=60.0)

@then('"{invitee}" is connected to "{inviter}"')
def step_impl(context, inviter, invitee):
    inviter_url = context.config.userdata.get(inviter)
    inviter_connection_id = context.connection_id_dict[inviter][invitee]
    invitee_url = context.config.userdata.get(invitee)
    invitee_connection_id = context.connection_id_dict[invitee][inviter]

    # get connection and verify status for inviter
    assert expected_agent_state(inviter_url, "connection", inviter_connection_id, "responded")

    # get connection and verify status for invitee
    assert expected_agent_state(invitee_url, "connection", invitee_connection_id, "complete")

@given('"{sender}" and "{receiver}" have an existing connection')
def step_impl(context, sender, receiver):
<<<<<<< HEAD
    if "DIDExchangeConnection" in context.tags:
        context.execute_steps(f'''
           When "{sender}" sends an explicit invitation
            And "{receiver}" receives the invitation
            And "{receiver}" sends the request to "{sender}"
            And "{sender}" receives the request
            And "{sender}" sends a response to "{receiver}"
            And "{receiver}" receives the response
            And "{receiver}" sends complete to "{sender}"
           Then "{sender}" and "{receiver}" have a connection
        ''')

    else:
        context.execute_steps(f'''
           When "{sender}" generates a connection invitation
            And "{receiver}" receives the connection invitation
            And "{receiver}" sends a connection request to "{sender}"
            And "{sender}" receives the connection request
            And "{sender}" sends a connection response to "{receiver}"
            And "{receiver}" receives the connection response
            And "{receiver}" sends trustping to "{sender}"
           Then "{sender}" and "{receiver}" have a connection
        ''')
=======
    if not check_if_already_connected(context, sender, receiver):
        if "DIDExchangeConnection" in context.tags:
            context.use_existing_connection = True
            context.use_existing_connection_successful = False
            context.execute_steps(u'''
                When "''' + sender + '''" sends an explicit invitation with a public DID
                And "''' + receiver + '''" receives the invitation
            ''')
            if not context.use_existing_connection_successful:
                context.execute_steps(u'''
                    When "''' + receiver + '''" sends the request to "''' + sender + '''"
                    And "''' + sender + '''" receives the request
                    And "''' + sender + '''" sends a response to "''' + receiver + '''"
                    And "''' + receiver + '''" receives the response
                    And "''' + receiver + '''" sends complete to "''' + sender + '''"
                    Then "''' + sender + '''" and "''' + receiver + '''" have a connection
                ''')

        else:
            context.execute_steps(u'''
                When "''' + sender + '''" generates a connection invitation
                And "''' + receiver + '''" receives the connection invitation
                And "''' + receiver + '''" sends a connection request to "''' + sender + '''"
                And "''' + sender + '''" receives the connection request
                And "''' + sender + '''" sends a connection response to "''' + receiver + '''"
                And "''' + receiver + '''" receives the connection response
                And "''' + receiver + '''" sends trustping to "''' + sender + '''"
                Then "''' + sender + '''" and "''' + receiver + '''" have a connection
            ''')
>>>>>>> 252749c6

@when(u'"{sender}" sends a trust ping')
def step_impl(context, sender):
    sender_url = context.config.userdata.get(sender)
    sender_connection_id = context.connection_id_dict[sender][context.inviter_name]

    # get connection and verify status
    assert expected_agent_state(sender_url, "connection", sender_connection_id, "active")

    data = {"comment": "Hello from " + sender}
    (resp_status, resp_text) = agent_backchannel_POST(sender_url + "/agent/command/", "connection", operation="send-ping", id=sender_connection_id, data=data)
    assert resp_status == 200, f'resp_status {resp_status} is not 200; {resp_text}'

    # get connection and verify status
    assert expected_agent_state(sender_url, "connection", sender_connection_id, "complete")

@then('"{receiver}" receives the trust ping')
def step_impl(context, receiver):
    # TODO
    pass


@given('"{invitee}" has sent a connection request to "{inviter}"')
def step_impl(context, invitee, inviter):
    context.execute_steps(f'''
        When "{inviter}" generates a connection invitation
         And "{invitee}" receives the connection invitation
         And "{invitee}" sends a connection request
    ''')

@given('"{inviter}" has accepted the connection request by sending a connection response')
def step_impl(context, inviter):
    context.execute_steps(f'''When "{inviter}" accepts the connection response''')


@given(u'"{invitee}" is in the state of complete')
def step_impl(context, invitee):
    invitee_url = context.config.userdata.get(invitee)
    invitee_connection_id = context.connection_id_dict[invitee][context.inviter_name]

    # get connection and verify status
    assert expected_agent_state(invitee_url, "connection", invitee_connection_id, "complete")


@given(u'"{inviter}" is in the state of responded')
def step_impl(context, inviter):
    inviter_url = context.config.userdata.get(inviter)
    inviter_connection_id = context.connection_id_dict[inviter][context.invitee_name]

    # get connection and verify status
    assert expected_agent_state(inviter_url, "connection", inviter_connection_id, "responded")


@when(u'"{sender}" sends acks to "{receiver}"')
def step_impl(context, sender, receiver):
    sender_url = context.config.userdata.get(sender)
    sender_connection_id = context.connection_id_dict[sender][context.inviter_name]

    data = {"comment": "acknowledgement from " + sender}
    # TODO acks not implemented yet, this will fail.
    (resp_status, resp_text) = agent_backchannel_POST(sender_url + "/agent/command/", "connection", operation="acks", id=sender_connection_id, data=data)
    assert resp_status == 200, f'resp_status {resp_status} is not 200; {resp_text}'


@when('"{sender}" sends trustping to "{receiver}"')
def step_impl(context, sender, receiver):
    sender_url = context.config.userdata.get(sender)
    sender_connection_id = context.connection_id_dict[sender][receiver]

    data = {"comment": "acknowledgement from " + sender}
    sleep(5)
    (resp_status, resp_text) = agent_backchannel_POST(sender_url + "/agent/command/", "connection", operation="send-ping", id=sender_connection_id, data=data)
    assert resp_status == 200, f'resp_status {resp_status} is not 200; {resp_text}'


@then(u'"{inviter}" is in the state of complete')
def step_impl(context, inviter):
    # get connection and verify status
    assert expected_agent_state(context.config.userdata.get(inviter), "connection", context.connection_id_dict[inviter][context.invitee_name], "complete")


@given(u'"{inviter}" generated a single-use connection invitation')
def step_impl(context, inviter):
    context.execute_steps(f'''
        When "{inviter}" generates a connection invitation
    ''')


@given(u'"{invitee}" received the connection invitation')
def step_impl(context, invitee):
    context.execute_steps(f'''
        When "{invitee}" receives the connection invitation
    ''')


@given(u'"{invitee}" sent a connection request to "{inviter}"')
def step_impl(context, invitee, inviter):
    context.execute_steps(f'''
        When "{invitee}" sends a connection request to "{inviter}"
    ''')


@given(u'"{inviter}" and "{invitee}" have a connection')
def step_impl(context, inviter, invitee):
    context.execute_steps(f'''
        When "{invitee}" sends trustping to "{inviter}"
        Then "{inviter}" and "{invitee}" have a connection
        ''')


@when(u'"{inviteinterceptor}" sends a connection request to "{inviter}" based on the connection invitation')
def step_impl(context, inviteinterceptor, inviter):
    context.execute_steps(f'''
        When "{inviteinterceptor}" receives the connection invitation
    ''')
    inviteinterceptor_url = context.config.userdata.get(inviteinterceptor)
    inviteinterceptor_connection_id = context.connection_id_dict[inviteinterceptor][inviter]

    # get connection and verify status before call
    assert expected_agent_state(inviteinterceptor_url, "connection", inviteinterceptor_connection_id, "invited")

    (resp_status, resp_text) = agent_backchannel_POST(inviteinterceptor_url + "/agent/command/", "connection", operation="accept-invitation", id=inviteinterceptor_connection_id)
    assert resp_status == 200, f'resp_status {resp_status} is not 200; {resp_text}'

    # get connection and verify status
    assert expected_agent_state(inviteinterceptor_url, "connection", inviteinterceptor_connection_id, "requested")

@then(u'"{inviter}" sends a request_not_accepted error')
def step_impl(context, inviter):
    inviter_url = context.config.userdata.get(inviter)
    inviter_connection_id = context.connection_id_dict[inviter][context.invitee_name]

    # TODO It is expected that accept-request should send a request not accepted error, not a 500
    (resp_status, resp_text) = agent_backchannel_POST(inviter_url + "/agent/command/", "connection", operation="accept-request", id=inviter_connection_id)
    # TODO once bug 418 has been fixed change this assert to the proper response code. 
    # bug reference URL: https://app.zenhub.com/workspaces/von---verifiable-organization-network-5adf53987ccbaa70597dbec0/issues/hyperledger/aries-cloudagent-python/418
    assert resp_status == 406, f'resp_status {resp_status} is not 406; {resp_text}'
    #assert resp_status == 500

    # Invitee should still be active based on the inviter connection id.
    #assert connection_status(inviter_url, inviter_connection_id, ["complete"])

@given(u'"{inviter}" generated a multi-use connection invitation')
def step_impl(context, inviter):
    context.execute_steps(f'''
        When "{inviter}" generates a connection invitation
    ''')


@when(u'"{sender}" and "{receiver}" complete the connection process')
def step_impl(context, sender, receiver):
    context.execute_steps(f'''
         When "{receiver}" receives the connection invitation
         And "{receiver}" sends a connection request to "{sender}"
         And "{sender}" receives the connection request
         And "{sender}" sends a connection response to "{receiver}"
         And "{receiver}" receives the connection response
         And "{receiver}" sends trustping to "{sender}"
    ''')

@then('"{inviter}" and "{invitee}" are able to complete the connection')
def step_impl(context):
    raise NotImplementedError('STEP: Then "Acme" and "Bob" are able to complete the connection')


@then(u'"{receiver}" and "{sender}" have another connection')
def step_impl(context, receiver, sender):
    context.execute_steps(f'''
        Then "{sender}" and "{receiver}" have a connection
    ''')


@given(u'"Bob" has Invalid DID Method')
def step_impl(context):
    raise NotImplementedError(u'STEP: Given "Bob" has Invalid DID Method')


@then(u'"Acme" sends an request not accepted error')
def step_impl(context):
    raise NotImplementedError(u'STEP: Then "Acme" sends an request not accepted error')


@then(u'the state of "Acme" is reset to Null')
def step_impl(context):
    raise NotImplementedError(u'STEP: Then the state of "Acme" is reset to Null')


@then(u'the state of "Bob" is reset to Null')
def step_impl(context):
    raise NotImplementedError(u'STEP: Then the state of "Bob" is reset to Null')


@given(u'"Bob" has unknown endpoint protocols')
def step_impl(context):
    raise NotImplementedError(u'STEP: Given "Bob" has unknown endpoint protocols')<|MERGE_RESOLUTION|>--- conflicted
+++ resolved
@@ -11,11 +11,7 @@
 from time import sleep
 from behave import given, when, then
 import json
-<<<<<<< HEAD
-from agent_backchannel_client import agent_backchannel_POST, expected_agent_state
-=======
 from agent_backchannel_client import agent_backchannel_GET, agent_backchannel_POST, expected_agent_state, check_if_already_connected
->>>>>>> 252749c6
 
 @given('{n} agents')
 @given(u'we have {n} agents')
@@ -93,19 +89,11 @@
     # check and see if the connection_id_dict exists
     # if it does, it was probably used to create another connection in a 3+ agent scenario
     # so that means we need to keep the connection ids around for use in the scenario
-<<<<<<< HEAD
     # so we will not create a new dict which will reset the dict
-    context.temp_connection_id_dict[inviter] = resp_json["connection_id"]
-=======
-    # so we will not create a new dict which will reset the dict.
-    # Also, check that the connection_id actually exists in the reponse. Some aries frameworks do not have a connection_id
-    # at this point. If it doesn't exist, it will be aquired in the receive invitation. 
+    # Also, check that the connection_id actually exists in the response. Some aries frameworks do not have a connection_id
+    # at this point. If it doesn't exist, it will be acquired in the receive invitation. 
     if "connection_id" in resp_json:
-        if hasattr(context, 'temp_connection_id_dict'):
-            context.temp_connection_id_dict[inviter] = resp_json["connection_id"]
-        else:
-            context.temp_connection_id_dict = {inviter: resp_json["connection_id"]}
->>>>>>> 252749c6
+        context.temp_connection_id_dict[inviter] = resp_json["connection_id"]
 
     # Check to see if the inviter_name exists in context. If not, antother suite is using it so set the inviter name and url
     if context.inviter_name != inviter:
@@ -127,7 +115,6 @@
 
     resp_json = json.loads(resp_text)
 
-<<<<<<< HEAD
     context.connection_id_dict[invitee][context.inviter_name] = resp_json["connection_id"]
 
     # Also add the inviter into the main connection_id_dict. if the len is 0 that means its already been cleared and this may be Mallory.
@@ -135,35 +122,16 @@
         context.connection_id_dict[context.inviter_name][invitee] = context.temp_connection_id_dict[context.inviter_name]
         #clear the temp connection id dict used in the initial step. We don't need it anymore.
         context.temp_connection_id_dict.clear()
-
-    # Check to see if the invitee_name exists in context. If not, antother suite is using it so set the invitee name and url
-    if not context.invitee_name:
-=======
-    if not hasattr(context, 'connection_id_dict'):
-        context.connection_id_dict = {}
-    context.connection_id_dict.setdefault(invitee, {})
-
-    
-    context.connection_id_dict[invitee][context.inviter_name] = resp_json["connection_id"]
-
-    # Also add the inviter into the main connection_id_dict. if the len is 0 that means its already been cleared and this may be Mallory.
-    if "temp_connection_id_dict" in context:
-        if len(context.temp_connection_id_dict) != 0:
-            context.connection_id_dict[context.inviter_name] = {invitee: context.temp_connection_id_dict[context.inviter_name]}
-            #clear the temp connection id dict used in the initial step. We don't need it anymore.
-            context.temp_connection_id_dict.clear()
     else:
         # This means the connection id was not retreived for the inviter in the create invitation step
         # Get the connection id for the inviter given the invitation_id
-        #context.connection_id_dict[context.inviter_name] = {invitee:  resp_json["connection_id"]}
         (alt_resp_status, alt_resp_text) = agent_backchannel_GET(context.inviter_url + "/agent/response/", "connection", id=context.inviter_invitation["@id"])
         assert alt_resp_status == 200, f'resp_status {alt_resp_status} is not 200; {alt_resp_text}'
         alt_resp_json = json.loads(alt_resp_text)
-        context.connection_id_dict[context.inviter_name] = {invitee: alt_resp_json["connection_id"]}
-
-    # Check to see if the invitee_name exists in context. If not, another suite is using it so set the invitee name and url
-    if not hasattr(context, 'invitee_name'):
->>>>>>> 252749c6
+        context.connection_id_dict[context.inviter_name][invitee] = alt_resp_json["connection_id"]
+
+    # Check to see if the invitee_name exists in context. If not, antother suite is using it so set the invitee name and url
+    if not context.invitee_name:
         context.invitee_url = invitee_url
         context.invitee_name = invitee
 
@@ -188,13 +156,8 @@
     invitee_url = context.config.userdata.get(invitee)
     invitee_connection_id = context.connection_id_dict[invitee][context.inviter_name]
 
-<<<<<<< HEAD
     # invitee already received the connection response in the accept-request call so get connection and verify status=responded.
-    assert expected_agent_state(invitee_url, "connection", invitee_connection_id, "responded")
-=======
-    # invitee already recieved the connection response in the accept-request call so get connection and verify status=responded.
     #assert expected_agent_state(invitee_url, "connection", invitee_connection_id, "responded")
->>>>>>> 252749c6
 
 @given('"{invitee}" sends a connection request to "{inviter}"')
 @when('"{invitee}" sends a connection request to "{inviter}"')
@@ -218,17 +181,12 @@
     # inviter_url = context.config.userdata.get(inviter)
     # inviter_connection_id = context.connection_id_dict[inviter][context.invitee_name]
 
-<<<<<<< HEAD
     # inviter already received the connection request in the accept-invitation call so get connection and verify status=requested.
-    assert expected_agent_state(inviter_url, "connection", inviter_connection_id, "requested", wait_time=60.0)
-=======
-    # inviter already recieved the connection request in the accept-invitation call so get connection and verify status=requested.
     # Some agents (Aca-py) when auto respond is on, it won't send responded by the invitee on the accept-invitation,
     # it will set responded on inviter on the connection object. 
     # if not expected_agent_state(inviter_url, "connection", inviter_connection_id, "requested", wait_time=60.0):
     #     if expected_agent_state(inviter_url, "connection", inviter_connection_id, "responded", wait_time=60.0):
     #         context.auto_response = True
->>>>>>> 252749c6
 
 
 @when('"{inviter}" accepts the connection response to "{invitee}"')
@@ -304,18 +262,22 @@
 
 @given('"{sender}" and "{receiver}" have an existing connection')
 def step_impl(context, sender, receiver):
-<<<<<<< HEAD
     if "DIDExchangeConnection" in context.tags:
+        context.use_existing_connection = True
+        context.use_existing_connection_successful = False
         context.execute_steps(f'''
-           When "{sender}" sends an explicit invitation
+            When "{sender}" sends an explicit invitation with a public DID
             And "{receiver}" receives the invitation
-            And "{receiver}" sends the request to "{sender}"
-            And "{sender}" receives the request
-            And "{sender}" sends a response to "{receiver}"
-            And "{receiver}" receives the response
-            And "{receiver}" sends complete to "{sender}"
-           Then "{sender}" and "{receiver}" have a connection
         ''')
+        if not context.use_existing_connection_successful:
+            context.execute_steps(f'''
+                And "{receiver}" sends the request to "{sender}"
+                And "{sender}" receives the request
+                And "{sender}" sends a response to "{receiver}"
+                And "{receiver}" receives the response
+                And "{receiver}" sends complete to "{sender}"
+                Then "{sender}" and "{receiver}" have a connection
+            ''')
 
     else:
         context.execute_steps(f'''
@@ -328,37 +290,6 @@
             And "{receiver}" sends trustping to "{sender}"
            Then "{sender}" and "{receiver}" have a connection
         ''')
-=======
-    if not check_if_already_connected(context, sender, receiver):
-        if "DIDExchangeConnection" in context.tags:
-            context.use_existing_connection = True
-            context.use_existing_connection_successful = False
-            context.execute_steps(u'''
-                When "''' + sender + '''" sends an explicit invitation with a public DID
-                And "''' + receiver + '''" receives the invitation
-            ''')
-            if not context.use_existing_connection_successful:
-                context.execute_steps(u'''
-                    When "''' + receiver + '''" sends the request to "''' + sender + '''"
-                    And "''' + sender + '''" receives the request
-                    And "''' + sender + '''" sends a response to "''' + receiver + '''"
-                    And "''' + receiver + '''" receives the response
-                    And "''' + receiver + '''" sends complete to "''' + sender + '''"
-                    Then "''' + sender + '''" and "''' + receiver + '''" have a connection
-                ''')
-
-        else:
-            context.execute_steps(u'''
-                When "''' + sender + '''" generates a connection invitation
-                And "''' + receiver + '''" receives the connection invitation
-                And "''' + receiver + '''" sends a connection request to "''' + sender + '''"
-                And "''' + sender + '''" receives the connection request
-                And "''' + sender + '''" sends a connection response to "''' + receiver + '''"
-                And "''' + receiver + '''" receives the connection response
-                And "''' + receiver + '''" sends trustping to "''' + sender + '''"
-                Then "''' + sender + '''" and "''' + receiver + '''" have a connection
-            ''')
->>>>>>> 252749c6
 
 @when(u'"{sender}" sends a trust ping')
 def step_impl(context, sender):
