# -----------------------------------------------------------
# Behave Step Definitions for the Connection Protocol 0160
# used to establish connections between Aries Agents.
# 0160 connection-protocol RFC:
# https://github.com/hyperledger/aries-rfcs/tree/9b0aaa39df7e8bd434126c4b33c097aae78d65bf/features/0160-connection-protocol#0160-connection-protocol
#
# Current AIP version level of test coverage: 1.0
#
# -----------------------------------------------------------

from time import sleep
from behave import given, when, then, step
import json
from agent_backchannel_client import (
    agent_backchannel_GET,
    agent_backchannel_POST,
    expected_agent_state,
    check_if_already_connected,
)


@given("{n} agents")
@given("we have {n} agents")
def step_impl(context, n):
    """Determine there are at least 2 agents running based on data in the Behave input file behave.ini."""

    for row in context.table:
        # Connection roles
        if row["role"] == "inviter":
            context.inviter_url = context.config.userdata.get(row["name"])
            context.inviter_name = row["name"]
            assert context.inviter_url is not None and 0 < len(context.inviter_url)
        elif row["role"] == "invitee":
            context.invitee_url = context.config.userdata.get(row["name"])
            context.invitee_name = row["name"]
            assert context.invitee_url is not None and 0 < len(context.invitee_url)
        elif row["role"] == "inviteinterceptor":
            context.inviteinterceptor_url = context.config.userdata.get(row["name"])
            context.inviteinterceptor_name = row["name"]
            assert context.inviteinterceptor_url is not None and 0 < len(
                context.inviteinterceptor_url
            )
        # This step is used across protocols, this adds roles for issue credential
        elif row["role"] == "issuer":
            context.issuer_url = context.config.userdata.get(row["name"])
            context.issuer_name = row["name"]
            assert context.issuer_url is not None and 0 < len(context.issuer_url)
            if "DIDExchangeConnection" in context.tags:
                context.responder_url = context.issuer_url
                context.responder_name = context.issuer_name
        elif row["role"] == "holder":
            context.holder_url = context.config.userdata.get(row["name"])
            context.holder_name = row["name"]
            assert context.holder_url is not None and 0 < len(context.holder_url)
            if "DIDExchangeConnection" in context.tags:
                context.requester_url = context.holder_url
                context.requester_name = context.holder_name
        # This step is used across protocols, this adds roles for present proof
        elif row["role"] == "verifier":
            context.verifier_url = context.config.userdata.get(row["name"])
            context.verifier_name = row["name"]
            assert context.verifier_url is not None and 0 < len(context.verifier_url)
            if "DIDExchangeConnection" in context.tags:
                context.responder_url = context.verifier_url
                context.responder_name = context.verifier_name
        elif row["role"] == "prover":
            context.prover_url = context.config.userdata.get(row["name"])
            context.prover_name = row["name"]
            assert context.prover_url is not None and 0 < len(context.prover_url)
            if "DIDExchangeConnection" in context.tags:
                context.requester_url = context.prover_url
                context.requester_name = context.prover_name
        # This step is used across protocols, this adds roles for DID Exchange
        elif row["role"] == "requester":
            context.requester_url = context.config.userdata.get(row["name"])
            context.requester_name = row["name"]
            assert context.requester_url is not None and 0 < len(context.requester_url)
        elif row["role"] == "responder":
            context.responder_url = context.config.userdata.get(row["name"])
            context.responder_name = row["name"]
            assert context.responder_url is not None and 0 < len(context.responder_url)
        elif row['role'] == 'mediator':
            context.mediator_url = context.config.userdata.get(row['name'])
            context.mediator_name = row['name']
            assert context.mediator_url is not None and 0 < len(context.mediator_url)
        else:
<<<<<<< HEAD
            role = row['role']
            print(f"Data table in step contains an unrecognized role '{role}', must be inviter, invitee, inviteinterceptor, issuer, holder, verifier, prover, requester, responder, mediator, and recipient")

=======
            print(
                "Data table in step contains an unrecognized role, must be inviter, invitee, inviteinterceptor, issuer, holder, verifier, prover, requester, responder, mediator, and recipient"
            )
>>>>>>> d2977556


@when('"{inviter}" generates a connection invitation')
def step_impl(context, inviter):
    inviter_url = context.config.userdata.get(inviter)

    (resp_status, resp_text) = agent_backchannel_POST(
        inviter_url + "/agent/command/", "connection", operation="create-invitation"
    )
    assert resp_status == 200, f"resp_status {resp_status} is not 200; {resp_text}"

    resp_json = json.loads(resp_text)
    context.inviter_invitation = resp_json["invitation"]

    # check and see if the connection_id_dict exists
    # if it does, it was probably used to create another connection in a 3+ agent scenario
    # so that means we need to keep the connection ids around for use in the scenario
    # so we will not create a new dict which will reset the dict
    # Also, check that the connection_id actually exists in the response. Some aries frameworks do not have a connection_id
    # at this point. If it doesn't exist, it will be acquired in the receive invitation.
    if "connection_id" in resp_json:
        context.temp_connection_id_dict[inviter] = resp_json["connection_id"]

    # Check to see if the inviter_name exists in context. If not, antother suite is using it so set the inviter name and url
    if context.inviter_name != inviter:
        context.inviter_url = inviter_url
        context.inviter_name = inviter

    # if we have a connection_id at this point get connection and verify status
    # if "connection_id" in resp_json:
    #     assert expected_agent_state(inviter_url, "connection", context.temp_connection_id_dict[inviter], "invited")


@given('"{invitee}" receives the connection invitation')
@when('"{invitee}" receives the connection invitation')
def step_impl(context, invitee):
    invitee_url = context.config.userdata.get(invitee)

    data = context.inviter_invitation
    (resp_status, resp_text) = agent_backchannel_POST(
        invitee_url + "/agent/command/",
        "connection",
        operation="receive-invitation",
        data=data,
    )
    assert resp_status == 200, f"resp_status {resp_status} is not 200; {resp_text}"

    resp_json = json.loads(resp_text)

    context.connection_id_dict[invitee][context.inviter_name] = resp_json[
        "connection_id"
    ]

    # Also add the inviter into the main connection_id_dict. if the len is 0 that means its already been cleared and this may be Mallory.
    if len(context.temp_connection_id_dict) != 0:
        context.connection_id_dict[context.inviter_name][
            invitee
        ] = context.temp_connection_id_dict[context.inviter_name]
        # clear the temp connection id dict used in the initial step. We don't need it anymore.
        context.temp_connection_id_dict.clear()
    else:
        # This means the connection id was not retreived for the inviter in the create invitation step
        # Get the connection id for the inviter given the invitation_id
        (alt_resp_status, alt_resp_text) = agent_backchannel_GET(
            context.inviter_url + "/agent/response/",
            "connection",
            id=context.inviter_invitation["@id"],
        )
        assert (
            alt_resp_status == 200
        ), f"resp_status {alt_resp_status} is not 200; {alt_resp_text}"
        alt_resp_json = json.loads(alt_resp_text)
        context.connection_id_dict[context.inviter_name][invitee] = alt_resp_json[
            "connection_id"
        ]

    # Check to see if the invitee_name exists in context. If not, antother suite is using it so set the invitee name and url
    if not context.invitee_name:
        context.invitee_url = invitee_url
        context.invitee_name = invitee

    # get connection and verify status
    assert expected_agent_state(
        invitee_url,
        "connection",
        context.connection_id_dict[invitee][context.inviter_name],
        "invited",
    )


@when('"{inviter}" sends a connection response to "{invitee}"')
@given('"{inviter}" sends a connection response to "{invitee}"')
@then('"{inviter}" sends a connection response to "{invitee}"')
def step_impl(context, inviter, invitee):
    inviter_url = context.config.userdata.get(inviter)
    inviter_connection_id = context.connection_id_dict[inviter][invitee]
    invitee_url = context.config.userdata.get(invitee)
    invitee_connection_id = context.connection_id_dict[invitee][inviter]

    (resp_status, resp_text) = agent_backchannel_POST(
        inviter_url + "/agent/command/",
        "connection",
        operation="accept-request",
        id=inviter_connection_id,
    )
    assert resp_status == 200, f"resp_status {resp_status} is not 200; {resp_text}"


@when('"{invitee}" receives the connection response')
@given('"{invitee}" receives the connection response')
def step_impl(context, invitee):
    invitee_url = context.config.userdata.get(invitee)
    invitee_connection_id = context.connection_id_dict[invitee][context.inviter_name]

    # invitee already received the connection response in the accept-request call so get connection and verify status=responded.
    # assert expected_agent_state(invitee_url, "connection", invitee_connection_id, "responded")


@given('"{invitee}" sends a connection request to "{inviter}"')
@when('"{invitee}" sends a connection request to "{inviter}"')
def step_impl(context, invitee, inviter):
    invitee_url = context.config.userdata.get(invitee)
    invitee_connection_id = context.connection_id_dict[invitee][inviter]
    inviter_url = context.config.userdata.get(inviter)
    inviter_connection_id = context.connection_id_dict[inviter][invitee]

    (resp_status, resp_text) = agent_backchannel_POST(
        invitee_url + "/agent/command/",
        "connection",
        operation="accept-invitation",
        id=invitee_connection_id,
    )
    assert resp_status == 200, f"resp_status {resp_status} is not 200; {resp_text}"

    # resp_json = json.loads(resp_text)
    # assert resp_json["state"] == "requested"


@when('"{inviter}" receives the connection request')
@given('"{inviter}" receives the connection request')
def step_impl(context, inviter):
    pass
    # inviter_url = context.config.userdata.get(inviter)
    # inviter_connection_id = context.connection_id_dict[inviter][context.invitee_name]

    # inviter already received the connection request in the accept-invitation call so get connection and verify status=requested.
    # Some agents (Aca-py) when auto respond is on, it won't send responded by the invitee on the accept-invitation,
    # it will set responded on inviter on the connection object.
    # if not expected_agent_state(inviter_url, "connection", inviter_connection_id, "requested", wait_time=60.0):
    #     if expected_agent_state(inviter_url, "connection", inviter_connection_id, "responded", wait_time=60.0):
    #         context.auto_response = True


@when('"{inviter}" accepts the connection response to "{invitee}"')
def step_impl(context, inviter, invitee):

    inviter_url = context.config.userdata.get(inviter)
    inviter_connection_id = context.connection_id_dict[inviter][invitee]
    invitee_url = context.config.userdata.get(invitee)
    invitee_connection_id = context.connection_id_dict[invitee][inviter]

    (resp_status, resp_text) = agent_backchannel_POST(
        inviter_url + "/agent/command/",
        "connection",
        operation="accept-request",
        id=inviter_connection_id,
    )
    assert resp_status == 200, f"resp_status {resp_status} is not 200; {resp_text}"


@when('"{invitee}" sends a response ping')
def step_impl(context, invitee):
    invitee_url = context.config.userdata.get(invitee)
    invitee_connection_id = context.connection_id_dict[invitee][context.inviter_name]

    data = {"comment": "Hello from " + invitee}
    (resp_status, resp_text) = agent_backchannel_POST(
        invitee_url + "/agent/command/",
        "connection",
        operation="send-ping",
        id=invitee_connection_id,
        data=data,
    )
    assert resp_status == 200, f"resp_status {resp_status} is not 200; {resp_text}"

    # get connection and verify status
    assert expected_agent_state(
        invitee_url, "connection", invitee_connection_id, "complete"
    )


@when('"{inviter}" receives the response ping')
def step_impl(context, inviter):
    # extra step to force status to 'active' for VCX
    inviter_url = context.config.userdata.get(inviter)
    inviter_connection_id = context.connection_id_dict[inviter][context.invitee_name]

    data = {"comment": "Hello from " + inviter}
    (resp_status, resp_text) = agent_backchannel_POST(
        inviter_url + "/agent/command/",
        "connection",
        operation="send-ping",
        id=inviter_connection_id,
        data=data,
    )
    assert resp_status == 200, f"resp_status {resp_status} is not 200; {resp_text}"

    # get connection and verify status
    assert expected_agent_state(
        inviter_url, "connection", inviter_connection_id, "complete"
    )


@then('"{inviter}" and "{invitee}" still have a completed connection')
@then('"{inviter}" and "{invitee}" have a connection')
def step_impl(context, inviter, invitee):
    inviter_url = context.config.userdata.get(inviter)
    inviter_connection_id = context.connection_id_dict[inviter][invitee]
    invitee_url = context.config.userdata.get(invitee)
    invitee_connection_id = context.connection_id_dict[invitee][inviter]

    # Check to see if this is a DID Exchange connection to set the state to check appropriately for that protocol.
    if context.responder_url:
        state_to_assert = "completed"
        topic = "did-exchange"
    else:
        state_to_assert = [
            "responded",
            "complete",
        ]
        topic = "connection"

    # get connection and verify status for inviter
    assert expected_agent_state(
        inviter_url, topic, inviter_connection_id, state_to_assert, wait_time=60.0
    )

    # get connection and verify status for invitee
    assert expected_agent_state(
        invitee_url, topic, invitee_connection_id, state_to_assert, wait_time=60.0
    )


@then('"{invitee}" is connected to "{inviter}"')
def step_impl(context, inviter, invitee):
    inviter_url = context.config.userdata.get(inviter)
    inviter_connection_id = context.connection_id_dict[inviter][invitee]
    invitee_url = context.config.userdata.get(invitee)
    invitee_connection_id = context.connection_id_dict[invitee][inviter]

    # get connection and verify status for inviter
    assert expected_agent_state(
        inviter_url, "connection", inviter_connection_id, "responded"
    )

    # get connection and verify status for invitee
    assert expected_agent_state(
        invitee_url, "connection", invitee_connection_id, "complete"
    )



@step('"{sender}" and "{receiver}" create a new connection')
def step_impl(context, sender, receiver):
    """Create a new connection, explicitly not using connection reuse"""
    if "DIDExchangeConnection" in context.tags:
        context.execute_steps(f'''
            When "{sender}" and "{receiver}" create a new didexchange connection
        ''')

    else:
        context.execute_steps(f'''
           When "{sender}" generates a connection invitation
            And "{receiver}" receives the connection invitation
            And "{receiver}" sends a connection request to "{sender}"
            And "{sender}" receives the connection request
            And "{sender}" sends a connection response to "{receiver}"
            And "{receiver}" receives the connection response
            And "{receiver}" sends trustping to "{sender}"
           Then "{sender}" and "{receiver}" have a connection
        ''')


@given('"{sender}" and "{receiver}" have an existing connection')
def step_impl(context, sender, receiver):
    if "DIDExchangeConnection" in context.tags:
        context.use_existing_connection = True
        context.use_existing_connection_successful = False
        context.execute_steps(
            f"""
            When "{sender}" sends an explicit invitation with a public DID to "{receiver}"
            And "{receiver}" receives the invitation
        """
        )
        if not context.use_existing_connection_successful:
            context.execute_steps(
                f"""
                When "{receiver}" sends the request to "{sender}"
                And "{sender}" receives the request
                And "{sender}" sends a response to "{receiver}"
                And "{receiver}" receives the response
                And "{receiver}" sends complete to "{sender}"
                Then "{sender}" and "{receiver}" have a connection
            """
            )

    else:
        context.execute_steps(
            f"""
           When "{sender}" generates a connection invitation
            And "{receiver}" receives the connection invitation
            And "{receiver}" sends a connection request to "{sender}"
            And "{sender}" receives the connection request
            And "{sender}" sends a connection response to "{receiver}"
            And "{receiver}" receives the connection response
            And "{receiver}" sends trustping to "{sender}"
           Then "{sender}" and "{receiver}" have a connection
        """
        )


@when('"{sender}" sends a trust ping')
def step_impl(context, sender):
    sender_url = context.config.userdata.get(sender)
    sender_connection_id = context.connection_id_dict[sender][context.inviter_name]

    # get connection and verify status
    assert expected_agent_state(
        sender_url, "connection", sender_connection_id, "active"
    )

    data = {"comment": "Hello from " + sender}
    (resp_status, resp_text) = agent_backchannel_POST(
        sender_url + "/agent/command/",
        "connection",
        operation="send-ping",
        id=sender_connection_id,
        data=data,
    )
    assert resp_status == 200, f"resp_status {resp_status} is not 200; {resp_text}"

    # get connection and verify status
    assert expected_agent_state(
        sender_url, "connection", sender_connection_id, "complete"
    )


@then('"{receiver}" receives the trust ping')
def step_impl(context, receiver):
    # TODO
    pass


@given('"{invitee}" has sent a connection request to "{inviter}"')
def step_impl(context, invitee, inviter):
    context.execute_steps(
        f"""
        When "{inviter}" generates a connection invitation
         And "{invitee}" receives the connection invitation
         And "{invitee}" sends a connection request
    """
    )


@given(
    '"{inviter}" has accepted the connection request by sending a connection response'
)
def step_impl(context, inviter):
    context.execute_steps(f"""When "{inviter}" accepts the connection response""")


@given('"{invitee}" is in the state of complete')
def step_impl(context, invitee):
    invitee_url = context.config.userdata.get(invitee)
    invitee_connection_id = context.connection_id_dict[invitee][context.inviter_name]

    # get connection and verify status
    assert expected_agent_state(
        invitee_url, "connection", invitee_connection_id, "complete"
    )


@given('"{inviter}" is in the state of responded')
def step_impl(context, inviter):
    inviter_url = context.config.userdata.get(inviter)
    inviter_connection_id = context.connection_id_dict[inviter][context.invitee_name]

    # get connection and verify status
    assert expected_agent_state(
        inviter_url, "connection", inviter_connection_id, "responded"
    )


@when('"{sender}" sends acks to "{receiver}"')
def step_impl(context, sender, receiver):
    sender_url = context.config.userdata.get(sender)
    sender_connection_id = context.connection_id_dict[sender][context.inviter_name]

    data = {"comment": "acknowledgement from " + sender}
    # TODO acks not implemented yet, this will fail.
    (resp_status, resp_text) = agent_backchannel_POST(
        sender_url + "/agent/command/",
        "connection",
        operation="acks",
        id=sender_connection_id,
        data=data,
    )
    assert resp_status == 200, f"resp_status {resp_status} is not 200; {resp_text}"


@when('"{sender}" sends trustping to "{receiver}"')
def step_impl(context, sender, receiver):
    sender_url = context.config.userdata.get(sender)
    sender_connection_id = context.connection_id_dict[sender][receiver]

    data = {"comment": "acknowledgement from " + sender}
    sleep(5)
    (resp_status, resp_text) = agent_backchannel_POST(
        sender_url + "/agent/command/",
        "connection",
        operation="send-ping",
        id=sender_connection_id,
        data=data,
    )
    assert resp_status == 200, f"resp_status {resp_status} is not 200; {resp_text}"


@then('"{inviter}" is in the state of complete')
def step_impl(context, inviter):
    # get connection and verify status
    assert expected_agent_state(
        context.config.userdata.get(inviter),
        "connection",
        context.connection_id_dict[inviter][context.invitee_name],
        "complete",
    )


@given('"{inviter}" generated a single-use connection invitation')
def step_impl(context, inviter):
    context.execute_steps(
        f"""
        When "{inviter}" generates a connection invitation
    """
    )


@given('"{invitee}" received the connection invitation')
def step_impl(context, invitee):
    context.execute_steps(
        f"""
        When "{invitee}" receives the connection invitation
    """
    )


@given('"{invitee}" sent a connection request to "{inviter}"')
def step_impl(context, invitee, inviter):
    context.execute_steps(
        f"""
        When "{invitee}" sends a connection request to "{inviter}"
    """
    )


@given('"{inviter}" and "{invitee}" have a connection')
def step_impl(context, inviter, invitee):
    context.execute_steps(
        f"""
        When "{invitee}" sends trustping to "{inviter}"
        Then "{inviter}" and "{invitee}" have a connection
        """
    )


@when(
    '"{inviteinterceptor}" sends a connection request to "{inviter}" based on the connection invitation'
)
def step_impl(context, inviteinterceptor, inviter):
    context.execute_steps(
        f"""
        When "{inviteinterceptor}" receives the connection invitation
    """
    )
    inviteinterceptor_url = context.config.userdata.get(inviteinterceptor)
    inviteinterceptor_connection_id = context.connection_id_dict[inviteinterceptor][
        inviter
    ]

    # get connection and verify status before call
    assert expected_agent_state(
        inviteinterceptor_url, "connection", inviteinterceptor_connection_id, "invited"
    )

    (resp_status, resp_text) = agent_backchannel_POST(
        inviteinterceptor_url + "/agent/command/",
        "connection",
        operation="accept-invitation",
        id=inviteinterceptor_connection_id,
    )
    assert resp_status == 200, f"resp_status {resp_status} is not 200; {resp_text}"

    # get connection and verify status
    assert expected_agent_state(
        inviteinterceptor_url,
        "connection",
        inviteinterceptor_connection_id,
        "requested",
    )


@then('"{inviter}" sends a request_not_accepted error')
def step_impl(context, inviter):
    inviter_url = context.config.userdata.get(inviter)
    inviter_connection_id = context.connection_id_dict[inviter][context.invitee_name]

    # TODO It is expected that accept-request should send a request not accepted error, not a 500
    (resp_status, resp_text) = agent_backchannel_POST(
        inviter_url + "/agent/command/",
        "connection",
        operation="accept-request",
        id=inviter_connection_id,
    )
    # TODO once bug 418 has been fixed change this assert to the proper response code.
    # bug reference URL: https://app.zenhub.com/workspaces/von---verifiable-organization-network-5adf53987ccbaa70597dbec0/issues/hyperledger/aries-cloudagent-python/418
    assert resp_status == 406, f"resp_status {resp_status} is not 406; {resp_text}"
    # assert resp_status == 500

    # Invitee should still be active based on the inviter connection id.
    # assert connection_status(inviter_url, inviter_connection_id, ["complete"])


@given('"{inviter}" generated a multi-use connection invitation')
def step_impl(context, inviter):
    context.execute_steps(
        f"""
        When "{inviter}" generates a connection invitation
    """
    )


@when('"{sender}" and "{receiver}" complete the connection process')
def step_impl(context, sender, receiver):
    context.execute_steps(
        f"""
         When "{receiver}" receives the connection invitation
         And "{receiver}" sends a connection request to "{sender}"
         And "{sender}" receives the connection request
         And "{sender}" sends a connection response to "{receiver}"
         And "{receiver}" receives the connection response
         And "{receiver}" sends trustping to "{sender}"
    """
    )


@then('"{inviter}" and "{invitee}" are able to complete the connection')
def step_impl(context):
    raise NotImplementedError(
        'STEP: Then "Acme" and "Bob" are able to complete the connection'
    )


@then('"{receiver}" and "{sender}" have another connection')
def step_impl(context, receiver, sender):
    context.execute_steps(
        f"""
        Then "{sender}" and "{receiver}" have a connection
    """
    )


@given('"Bob" has Invalid DID Method')
def step_impl(context):
    raise NotImplementedError('STEP: Given "Bob" has Invalid DID Method')


@then('"Acme" sends an request not accepted error')
def step_impl(context):
    raise NotImplementedError('STEP: Then "Acme" sends an request not accepted error')


@then('the state of "Acme" is reset to Null')
def step_impl(context):
    raise NotImplementedError('STEP: Then the state of "Acme" is reset to Null')


@then('the state of "Bob" is reset to Null')
def step_impl(context):
    raise NotImplementedError('STEP: Then the state of "Bob" is reset to Null')


@given('"Bob" has unknown endpoint protocols')
def step_impl(context):
    raise NotImplementedError('STEP: Given "Bob" has unknown endpoint protocols')<|MERGE_RESOLUTION|>--- conflicted
+++ resolved
@@ -79,20 +79,15 @@
             context.responder_url = context.config.userdata.get(row["name"])
             context.responder_name = row["name"]
             assert context.responder_url is not None and 0 < len(context.responder_url)
-        elif row['role'] == 'mediator':
-            context.mediator_url = context.config.userdata.get(row['name'])
-            context.mediator_name = row['name']
+        elif row["role"] == "mediator":
+            context.mediator_url = context.config.userdata.get(row["name"])
+            context.mediator_name = row["name"]
             assert context.mediator_url is not None and 0 < len(context.mediator_url)
         else:
-<<<<<<< HEAD
-            role = row['role']
-            print(f"Data table in step contains an unrecognized role '{role}', must be inviter, invitee, inviteinterceptor, issuer, holder, verifier, prover, requester, responder, mediator, and recipient")
-
-=======
+            role = row["role"]
             print(
-                "Data table in step contains an unrecognized role, must be inviter, invitee, inviteinterceptor, issuer, holder, verifier, prover, requester, responder, mediator, and recipient"
+                f"Data table in step contains an unrecognized role '{role}', must be inviter, invitee, inviteinterceptor, issuer, holder, verifier, prover, requester, responder, mediator, and recipient"
             )
->>>>>>> d2977556
 
 
 @when('"{inviter}" generates a connection invitation')
@@ -354,17 +349,19 @@
     )
 
 
-
 @step('"{sender}" and "{receiver}" create a new connection')
 def step_impl(context, sender, receiver):
     """Create a new connection, explicitly not using connection reuse"""
     if "DIDExchangeConnection" in context.tags:
-        context.execute_steps(f'''
+        context.execute_steps(
+            f"""
             When "{sender}" and "{receiver}" create a new didexchange connection
-        ''')
+        """
+        )
 
     else:
-        context.execute_steps(f'''
+        context.execute_steps(
+            f"""
            When "{sender}" generates a connection invitation
             And "{receiver}" receives the connection invitation
             And "{receiver}" sends a connection request to "{sender}"
@@ -373,7 +370,8 @@
             And "{receiver}" receives the connection response
             And "{receiver}" sends trustping to "{sender}"
            Then "{sender}" and "{receiver}" have a connection
-        ''')
+        """
+        )
 
 
 @given('"{sender}" and "{receiver}" have an existing connection')
