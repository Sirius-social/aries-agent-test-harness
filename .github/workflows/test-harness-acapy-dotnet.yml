--- conflicted
+++ resolved
@@ -24,19 +24,7 @@
           DEFAULT_AGENT: acapy-master
           BOB_AGENT: dotnet-master
           TEST_SCOPE: "-t @AcceptanceTest -t ~@wip -t ~@ProofProposal"
-<<<<<<< HEAD
-        continue-on-error: true
-      - name: run-send-gen-test-results
-        uses: ./test-harness/actions/run-send-gen-test-results
-        with:
-          REPORT_PROJECT: acapy-b-dotnet
-      - name: run-send-gen-test-results-secure
-        uses: ./test-harness/actions/run-send-gen-test-results-secure
-        with:
           REPORT_PROJECT: acapy-b-dotnet
           ADMIN_USER: ${{ secrets.AllureAdminUser }}
           ADMIN_PW: ${{ secrets.AllureAdminPW }}
-=======
-          REPORT_PROJECT: acapy-b-dotnet
-        continue-on-error: true
->>>>>>> e4ffe93e
+        continue-on-error: true