name: test-harness-acapy-full
on:
  workflow_dispatch:
  schedule:
    - cron: "0 0 * * *"
defaults:
  run:
    shell: bash
jobs:
  test:
    runs-on: ubuntu-latest
    steps:
      - name: checkout-test-harness
        uses: actions/checkout@v2
        with:
          path: test-harness
      - name: run-von-network
        uses: ./test-harness/actions/run-von-network
      - name: run-indy-tails-server
        uses: ./test-harness/actions/run-indy-tails-server
      - name: run-test-harness
        uses: ./test-harness/actions/run-test-harness
        with:
          DEFAULT_AGENT: acapy-master
          BOB_AGENT: acapy-master
          TEST_SCOPE: ""
          REPORTING: "-r allure -e comparison"
<<<<<<< HEAD
          REPORT_PROJECT: acapy-full
        continue-on-error: true
      - name: run-send-gen-test-results
        uses: ./test-harness/actions/run-send-gen-test-results
        with:
          REPORT_PROJECT: acapy-full
      - name: run-send-gen-test-results-secure
        uses: ./test-harness/actions/run-send-gen-test-results-secure
        with:
          REPORT_PROJECT: acapy-full
          ADMIN_USER: ${{ secrets.AllureAdminUser }}
          ADMIN_PW: ${{ secrets.AllureAdminPW }}
=======
          REPORT_PROJECT: acapy-full
>>>>>>> e4ffe93e
<|MERGE_RESOLUTION|>--- conflicted
+++ resolved
@@ -25,19 +25,6 @@
           BOB_AGENT: acapy-master
           TEST_SCOPE: ""
           REPORTING: "-r allure -e comparison"
-<<<<<<< HEAD
-          REPORT_PROJECT: acapy-full
-        continue-on-error: true
-      - name: run-send-gen-test-results
-        uses: ./test-harness/actions/run-send-gen-test-results
-        with:
-          REPORT_PROJECT: acapy-full
-      - name: run-send-gen-test-results-secure
-        uses: ./test-harness/actions/run-send-gen-test-results-secure
-        with:
           REPORT_PROJECT: acapy-full
           ADMIN_USER: ${{ secrets.AllureAdminUser }}
-          ADMIN_PW: ${{ secrets.AllureAdminPW }}
-=======
-          REPORT_PROJECT: acapy-full
->>>>>>> e4ffe93e
+          ADMIN_PW: ${{ secrets.AllureAdminPW }}