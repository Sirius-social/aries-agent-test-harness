name: test-harness-dotnet-dotnet
on:
  workflow_dispatch:
  schedule:
    - cron: "0 0 * * *"
defaults:
  run:
    shell: bash
jobs:
  test:
    runs-on: ubuntu-latest
    steps:
      - name: checkout-test-harness
        uses: actions/checkout@v2
        with:
          path: test-harness
      - name: run-von-network
        uses: ./test-harness/actions/run-von-network
      - name: run-indy-tails-server
        uses: ./test-harness/actions/run-indy-tails-server
      - name: run-test-harness
        uses: ./test-harness/actions/run-test-harness
        with:
          DEFAULT_AGENT: dotnet-master
          BOB_AGENT: dotnet-master
          TEST_SCOPE: "-t @AcceptanceTest -t ~@wip -t ~@RFC0011 -t ~@ProofProposal"
<<<<<<< HEAD
        continue-on-error: true
      - name: run-send-gen-test-results
        uses: ./test-harness/actions/run-send-gen-test-results
        with:
          REPORT_PROJECT: dotnet
      - name: run-send-gen-test-results-secure
        uses: ./test-harness/actions/run-send-gen-test-results-secure
        with:
          REPORT_PROJECT: dotnet 
          ADMIN_USER: ${{ secrets.AllureAdminUser }}
          ADMIN_PW: ${{ secrets.AllureAdminPW }}
=======
          REPORT_PROJECT: dotnet
        continue-on-error: true
>>>>>>> e4ffe93e
<|MERGE_RESOLUTION|>--- conflicted
+++ resolved
@@ -24,19 +24,7 @@
           DEFAULT_AGENT: dotnet-master
           BOB_AGENT: dotnet-master
           TEST_SCOPE: "-t @AcceptanceTest -t ~@wip -t ~@RFC0011 -t ~@ProofProposal"
-<<<<<<< HEAD
-        continue-on-error: true
-      - name: run-send-gen-test-results
-        uses: ./test-harness/actions/run-send-gen-test-results
-        with:
           REPORT_PROJECT: dotnet
-      - name: run-send-gen-test-results-secure
-        uses: ./test-harness/actions/run-send-gen-test-results-secure
-        with:
-          REPORT_PROJECT: dotnet 
           ADMIN_USER: ${{ secrets.AllureAdminUser }}
           ADMIN_PW: ${{ secrets.AllureAdminPW }}
-=======
-          REPORT_PROJECT: dotnet
-        continue-on-error: true
->>>>>>> e4ffe93e
+        continue-on-error: true