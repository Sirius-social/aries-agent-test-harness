--- conflicted
+++ resolved
@@ -23,19 +23,7 @@
         with:
           DEFAULT_AGENT: acapy-master
           BOB_AGENT: acapy-master
-<<<<<<< HEAD
-        continue-on-error: true
-      - name: run-send-gen-test-results
-        uses: ./test-harness/actions/run-send-gen-test-results
-        with:
-          REPORT_PROJECT: acapy  
-      - name: run-send-gen-test-results-secure
-        uses: ./test-harness/actions/run-send-gen-test-results-secure
-        with:
           REPORT_PROJECT: acapy  
           ADMIN_USER: ${{ secrets.AllureAdminUser }}
           ADMIN_PW: ${{ secrets.AllureAdminPW }}
-=======
-          REPORT_PROJECT: acapy  
-        continue-on-error: true
->>>>>>> e4ffe93e
+        continue-on-error: true